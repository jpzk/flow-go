--- conflicted
+++ resolved
@@ -9,7 +9,6 @@
 	panic("implement me")
 }
 
-<<<<<<< HEAD
 type ErrorMissingSigner struct {
 	Vote *Vote
 }
@@ -66,7 +65,8 @@
 
 func (e ErrInsufficientVotes) Error() string {
 	return fmt.Sprintf("Not receiving enough votes")
-=======
+}
+
 type ErrorConfiguration struct {
 	Msg string
 }
@@ -76,7 +76,7 @@
 }
 
 type ErrorInvalidTimeout struct {
-	Timeout *Timeout
+	Timeout     *Timeout
 	CurrentView uint64
 	CurrentMode TimeoutMode
 }
@@ -85,6 +85,5 @@
 	return fmt.Sprintf(
 		"received timeout (view, mode) (%d, %s) but current state is (%d, %s)",
 		e.Timeout.View, e.Timeout.Mode.String(), e.CurrentView, e.CurrentMode.String(),
-		)
->>>>>>> a8ed47a1
+	)
 }