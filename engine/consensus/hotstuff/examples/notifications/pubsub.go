package notifications

import (
	"sync"

	"github.com/dapperlabs/flow-go/engine/consensus/hotstuff/notifications"
	"github.com/dapperlabs/flow-go/engine/consensus/hotstuff/types"
)

// PubSubDistributor implements notifications.Distributor
// It allows thread-safe subscription of consumers to events
type PubSubDistributor struct {
<<<<<<< HEAD
	skippedAheadConsumers          []SkippedAheadConsumer
	enteringViewConsumers          []EnteringViewConsumer
	startingBlockTimeoutConsumers  []StartingBlockTimeoutConsumer
	reachedBlockTimeoutConsumers   []ReachedBlockTimeoutConsumer
	startingVotesTimeoutConsumers  []StartingVotesTimeoutConsumer
	reachedVotesTimeoutConsumers   []ReachedVotesTimeoutConsumer
	qcIncorporatedConsumers        []QcIncorporatedConsumer
	forkChoiceGeneratedConsumers   []ForkChoiceGeneratedConsumer
	blockIncorporatedConsumers     []BlockIncorporatedConsumer
	finalizedBlockConsumers        []FinalizedBlockConsumer
	doubleProposeDetectedConsumers []DoubleProposeDetectedConsumer
	lock                           sync.RWMutex
=======
	skippedAheadConsumers    []SkippedAheadConsumer
	enteringViewConsumers    []EnteringViewConsumer
	startingTimeoutConsumers []StartingTimeoutConsumer
	reachedTimeoutConsumers  []ReachedTimeoutConsumer
	lock                     sync.RWMutex
>>>>>>> 2b39f986
}

func NewPubSubDistributor() notifications.Distributor {
	return &PubSubDistributor{}
}

func (p *PubSubDistributor) OnSkippedAhead(view uint64) {
	p.lock.RLock()
	defer p.lock.RUnlock()
	for _, subscriber := range p.skippedAheadConsumers {
		subscriber.OnSkippedAhead(view)
	}
}

func (p *PubSubDistributor) OnEnteringView(view uint64) {
	p.lock.RLock()
	defer p.lock.RUnlock()
	for _, subscriber := range p.enteringViewConsumers {
		subscriber.OnEnteringView(view)
	}
}

func (p *PubSubDistributor) OnStartingTimeout(timerInfo *types.TimerInfo) {
	p.lock.RLock()
	defer p.lock.RUnlock()
	for _, subscriber := range p.startingTimeoutConsumers {
		subscriber.OnStartingTimeout(timerInfo)
	}
}

func (p *PubSubDistributor) OnReachedTimeout(timeout *types.TimerInfo) {
	p.lock.RLock()
	defer p.lock.RUnlock()
	for _, subscriber := range p.reachedTimeoutConsumers {
		subscriber.OnReachedTimeout(timeout)
	}
}

func (p *PubSubDistributor) OnQcIncorporated(qc *types.QuorumCertificate) {
	p.lock.RLock()
	defer p.lock.RUnlock()
	for _, subscriber := range p.qcIncorporatedConsumers {
		subscriber.OnQcIncorporated(qc)
	}
}

func (p *PubSubDistributor) OnForkChoiceGenerated(curView uint64, selectedQC *types.QuorumCertificate) {
	p.lock.RLock()
	defer p.lock.RUnlock()
	for _, subscriber := range p.forkChoiceGeneratedConsumers {
		subscriber.OnForkChoiceGenerated(curView, selectedQC)
	}
}

func (p *PubSubDistributor) OnBlockIncorporated(block *types.BlockProposal) {
	p.lock.RLock()
	defer p.lock.RUnlock()
	for _, subscriber := range p.blockIncorporatedConsumers {
		subscriber.OnBlockIncorporated(block)
	}
}

func (p *PubSubDistributor) OnFinalizedBlock(block *types.BlockProposal) {
	p.lock.RLock()
	defer p.lock.RUnlock()
	for _, subscriber := range p.finalizedBlockConsumers {
		subscriber.OnFinalizedBlock(block)
	}
}

func (p *PubSubDistributor) OnDoubleProposeDetected(block1, block2 *types.BlockProposal) {
	p.lock.RLock()
	defer p.lock.RUnlock()
	for _, subscriber := range p.doubleProposeDetectedConsumers {
		subscriber.OnDoubleProposeDetected(block1, block2)
	}
}

// AddSkippedAheadConsumer adds an SkippedAheadConsumer to the PubSubDistributor;
// concurrency safe; returns self-reference for chaining
func (p *PubSubDistributor) AddSkippedAheadConsumer(cons SkippedAheadConsumer) *PubSubDistributor {
	p.lock.Lock()
	defer p.lock.Unlock()
	p.skippedAheadConsumers = append(p.skippedAheadConsumers, cons)
	return p
}

// AddEnteringViewConsumer adds an EnteringViewConsumer to the PubSubDistributor;
// concurrency safe; returns self-reference for chaining
func (p *PubSubDistributor) AddEnteringViewConsumer(cons EnteringViewConsumer) *PubSubDistributor {
	p.lock.Lock()
	defer p.lock.Unlock()
	p.enteringViewConsumers = append(p.enteringViewConsumers, cons)
	return p
}

// AddStartingTimeoutConsumer adds an StartingTimeoutConsumer to the PubSubDistributor;
// concurrency safe; returns self-reference for chaining
func (p *PubSubDistributor) AddStartingTimeoutConsumer(cons StartingTimeoutConsumer) *PubSubDistributor {
	p.lock.Lock()
	defer p.lock.Unlock()
	p.startingTimeoutConsumers = append(p.startingTimeoutConsumers, cons)
	return p
}

// AddReachedTimeoutConsumer adds an ReachedTimeoutConsumer to the PubSubDistributor;
// concurrency safe; returns self-reference for chaining
func (p *PubSubDistributor) AddReachedTimeoutConsumer(cons ReachedTimeoutConsumer) *PubSubDistributor {
	p.lock.Lock()
	defer p.lock.Unlock()
	p.reachedTimeoutConsumers = append(p.reachedTimeoutConsumers, cons)
	return p
}<|MERGE_RESOLUTION|>--- conflicted
+++ resolved
@@ -10,26 +10,16 @@
 // PubSubDistributor implements notifications.Distributor
 // It allows thread-safe subscription of consumers to events
 type PubSubDistributor struct {
-<<<<<<< HEAD
-	skippedAheadConsumers          []SkippedAheadConsumer
-	enteringViewConsumers          []EnteringViewConsumer
-	startingBlockTimeoutConsumers  []StartingBlockTimeoutConsumer
-	reachedBlockTimeoutConsumers   []ReachedBlockTimeoutConsumer
-	startingVotesTimeoutConsumers  []StartingVotesTimeoutConsumer
-	reachedVotesTimeoutConsumers   []ReachedVotesTimeoutConsumer
+	skippedAheadConsumers    []SkippedAheadConsumer
+	enteringViewConsumers    []EnteringViewConsumer
+	startingTimeoutConsumers []StartingTimeoutConsumer
+	reachedTimeoutConsumers  []ReachedTimeoutConsumer
 	qcIncorporatedConsumers        []QcIncorporatedConsumer
 	forkChoiceGeneratedConsumers   []ForkChoiceGeneratedConsumer
 	blockIncorporatedConsumers     []BlockIncorporatedConsumer
 	finalizedBlockConsumers        []FinalizedBlockConsumer
 	doubleProposeDetectedConsumers []DoubleProposeDetectedConsumer
 	lock                           sync.RWMutex
-=======
-	skippedAheadConsumers    []SkippedAheadConsumer
-	enteringViewConsumers    []EnteringViewConsumer
-	startingTimeoutConsumers []StartingTimeoutConsumer
-	reachedTimeoutConsumers  []ReachedTimeoutConsumer
-	lock                     sync.RWMutex
->>>>>>> 2b39f986
 }
 
 func NewPubSubDistributor() notifications.Distributor {
