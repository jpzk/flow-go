package hotstuff

import (
	"fmt"
	"time"

	"github.com/dapperlabs/flow-go/engine/consensus/hotstuff/signature"
	"github.com/dapperlabs/flow-go/engine/consensus/hotstuff/types"
	"github.com/dapperlabs/flow-go/model/flow"

	"github.com/dapperlabs/flow-go/module"
)

// BlockProducer is responsible for producing new block proposals
type BlockProducer struct {
	signer    signature.Signer
	viewState ViewState
	builder   module.Builder

	// chainID is used for specifying the chainID field for new blocks
	chainID string
}

func NewBlockProducer(signer signature.Signer, viewState ViewState, builder module.Builder, chainID string) (*BlockProducer, error) {
	bp := &BlockProducer{
		signer:    signer,
		viewState: viewState,
		builder:   builder,
		chainID:   chainID,
	}
	return bp, nil
}

// MakeBlockProposal will build a proposal for the given view with the given QC
func (bp *BlockProducer) MakeBlockProposal(view uint64, qcblock *types.QCBlock) (*types.BlockProposal, error) {

	// create the block for the view
	block, err := bp.makeBlockForView(view, qcblock)
	if err != nil {
		return nil, fmt.Errorf("could not create block for view: %w", err)
	}

	// then sign the proposal
	signedBlockProposal, err := bp.signBlockProposal(block)
	if err != nil {
		return nil, fmt.Errorf("could not sign block proposal: %w", err)
	}

	return signedBlockProposal, nil
}

// makeBlockForView gets the payload hash from mempool and build a block on top of the given qc for the given view.
func (bp *BlockProducer) makeBlockForView(view uint64, qcblock *types.QCBlock) (*types.Block, error) {

	// define the block header build function
	build := func(payloadHash flow.Identifier) (*flow.Header, error) {
		header := flow.Header{
			ChainID:     bp.chainID,
			View:        view,
			Number:      qcblock.Block.Height() + 1,
			Timestamp:   time.Now().UTC(),
			ParentID:    qcblock.Block.BlockID(),
			ParentView:  qcblock.Block.View(),
			PayloadHash: payloadHash,
			ProposerID:  flow.ZeroID, // TODO: fill in our own ID here
		}
		return &header, nil
	}

	// let the builder create the payload and store relevant stuff
	header, err := bp.builder.BuildOn(qcblock.Block.BlockID(), build)
	if err != nil {
		return nil, fmt.Errorf("could not build header: %w", err)

	}

	// turn the header into a block header proposal as known by hotstuff
	// TODO: probably need to populate a few more fields
	block := types.NewBlock(header.ID(), header.View, qcblock.QC, header.PayloadHash[:], header.Number, header.ChainID)

	return block, nil
}

// signBlockProposal takes a unsigned proposal, signes it and returns a signed block proposal
func (bp *BlockProducer) signBlockProposal(proposal *types.Block) (*types.BlockProposal, error) {
<<<<<<< HEAD
	// get my public key and signer index
	myIndexedPubKey, err := bp.viewState.GetSelfIndexPubKeyForBlockID(proposal.ID())
=======
	// get my identity
	myIdentity, err := bp.viewState.GetSelfIdentityForBlockID(proposal.BlockID)
>>>>>>> 34f32297
	if err != nil {
		return nil, err
	}

	// convert the proposal into a vote
	unsignedVote := proposal.ToVote()

	// signing the proposal is equivalent of signing the vote
	sig := bp.signer.SignVote(unsignedVote, myIndexedPubKey.PubKey)

	blockProposal := types.NewBlockProposal(proposal, sig)
	return blockProposal, nil
}<|MERGE_RESOLUTION|>--- conflicted
+++ resolved
@@ -83,13 +83,8 @@
 
 // signBlockProposal takes a unsigned proposal, signes it and returns a signed block proposal
 func (bp *BlockProducer) signBlockProposal(proposal *types.Block) (*types.BlockProposal, error) {
-<<<<<<< HEAD
-	// get my public key and signer index
-	myIndexedPubKey, err := bp.viewState.GetSelfIndexPubKeyForBlockID(proposal.ID())
-=======
 	// get my identity
 	myIdentity, err := bp.viewState.GetSelfIdentityForBlockID(proposal.BlockID)
->>>>>>> 34f32297
 	if err != nil {
 		return nil, err
 	}
