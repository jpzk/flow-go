package execution

import (
	"fmt"

	"github.com/pkg/errors"
	"github.com/rs/zerolog"

	"github.com/dapperlabs/flow-go/engine"
	"github.com/dapperlabs/flow-go/engine/execution"
	"github.com/dapperlabs/flow-go/engine/execution/execution/executor"
	"github.com/dapperlabs/flow-go/model/flow"
	"github.com/dapperlabs/flow-go/module"
	"github.com/dapperlabs/flow-go/network"
<<<<<<< HEAD
=======
	"github.com/dapperlabs/flow-go/utils/logging"
>>>>>>> 87898603
)

// Engine manages execution of transactions.
type Engine struct {
	unit     *engine.Unit
	log      zerolog.Logger
	con      network.Conduit
	me       module.Local
	receipts network.Engine
	executor executor.BlockExecutor
}

func New(
	log zerolog.Logger,
	net module.Network,
	me module.Local,
	receipts network.Engine,
	executor executor.BlockExecutor,
) (*Engine, error) {

	e := Engine{
		unit:     engine.NewUnit(),
		log:      log,
		me:       me,
		receipts: receipts,
		executor: executor,
	}

	con, err := net.Register(engine.ExecutionExecution, &e)
	if err != nil {
		return nil, errors.Wrap(err, "could not register engine")
	}

	e.con = con

	return &e, nil
}

// Ready returns a channel that will close when the engine has
// successfully started.
func (e *Engine) Ready() <-chan struct{} {
	return e.unit.Ready()
}

// Done returns a channel that will close when the engine has
// successfully stopped.
func (e *Engine) Done() <-chan struct{} {
	return e.unit.Done()
}

// SubmitLocal submits an event originating on the local node.
func (e *Engine) SubmitLocal(event interface{}) {
	e.Submit(e.me.NodeID(), event)
}

// Submit submits the given event from the node with the given origin ID
// for processing in a non-blocking manner. It returns instantly and logs
// a potential processing error internally when done.
func (e *Engine) Submit(originID flow.Identifier, event interface{}) {
	e.unit.Launch(func() {
		err := e.Process(originID, event)
		if err != nil {
			e.log.Error().Err(err).Msg("could not process submitted event")
		}
	})
}

// ProcessLocal processes an event originating on the local node.
func (e *Engine) ProcessLocal(event interface{}) error {
	return e.Process(e.me.NodeID(), event)
}

// Process processes the given event from the node with the given origin ID in
// a blocking manner. It returns the potential processing error when done.
func (e *Engine) Process(originID flow.Identifier, event interface{}) error {
	return e.unit.Do(func() error {
		return e.process(originID, event)
	})
}

// process processes events for the execution engine on the execution node.
func (e *Engine) process(originID flow.Identifier, event interface{}) error {
	switch ev := event.(type) {
<<<<<<< HEAD
	case *executor.ExecutableBlock:
		return e.onExecutableBlock(ev)
=======
	case *execution.CompleteBlock:
		return e.onCompleteBlock(originID, ev)
>>>>>>> 87898603
	default:
		return errors.Errorf("invalid event type (%T)", event)
	}
}

<<<<<<< HEAD
// onExecutableBlock is triggered when this engine receives a new block.
//
// This function passes the executable block to the block executor and
// then submits the result to the receipts engine.
func (e *Engine) onExecutableBlock(block *executor.ExecutableBlock) error {
=======
// onCompleteBlock is triggered when this engine receives a new block.
//
// This function passes the complete block to the block executor and
// then submits the result to the receipts engine.
func (e *Engine) onCompleteBlock(originID flow.Identifier, block *execution.CompleteBlock) error {
	e.log.Debug().
		Hex("block_id", logging.Entity(block.Block)).
		Msg("received complete block")

	if originID != e.me.NodeID() {
		return fmt.Errorf("invalid remote request to execute complete block [%x]", block.Block.ID())
	}

>>>>>>> 87898603
	result, err := e.executor.ExecuteBlock(block)
	if err != nil {
		return fmt.Errorf("failed to execute block: %w", err)
	}

	// submit execution result to receipt engine
	e.receipts.SubmitLocal(result)

	return nil
}<|MERGE_RESOLUTION|>--- conflicted
+++ resolved
@@ -12,10 +12,7 @@
 	"github.com/dapperlabs/flow-go/model/flow"
 	"github.com/dapperlabs/flow-go/module"
 	"github.com/dapperlabs/flow-go/network"
-<<<<<<< HEAD
-=======
 	"github.com/dapperlabs/flow-go/utils/logging"
->>>>>>> 87898603
 )
 
 // Engine manages execution of transactions.
@@ -29,12 +26,13 @@
 }
 
 func New(
-	log zerolog.Logger,
+	logger zerolog.Logger,
 	net module.Network,
 	me module.Local,
 	receipts network.Engine,
 	executor executor.BlockExecutor,
 ) (*Engine, error) {
+	log := logger.With().Str("engine", "execution").Logger()
 
 	e := Engine{
 		unit:     engine.NewUnit(),
@@ -58,6 +56,10 @@
 // successfully started.
 func (e *Engine) Ready() <-chan struct{} {
 	return e.unit.Ready()
+}
+
+func (e *Engine) Wait() {
+	e.unit.Wait()
 }
 
 // Done returns a channel that will close when the engine has
@@ -99,25 +101,13 @@
 // process processes events for the execution engine on the execution node.
 func (e *Engine) process(originID flow.Identifier, event interface{}) error {
 	switch ev := event.(type) {
-<<<<<<< HEAD
-	case *executor.ExecutableBlock:
-		return e.onExecutableBlock(ev)
-=======
 	case *execution.CompleteBlock:
 		return e.onCompleteBlock(originID, ev)
->>>>>>> 87898603
 	default:
 		return errors.Errorf("invalid event type (%T)", event)
 	}
 }
 
-<<<<<<< HEAD
-// onExecutableBlock is triggered when this engine receives a new block.
-//
-// This function passes the executable block to the block executor and
-// then submits the result to the receipts engine.
-func (e *Engine) onExecutableBlock(block *executor.ExecutableBlock) error {
-=======
 // onCompleteBlock is triggered when this engine receives a new block.
 //
 // This function passes the complete block to the block executor and
@@ -131,11 +121,19 @@
 		return fmt.Errorf("invalid remote request to execute complete block [%x]", block.Block.ID())
 	}
 
->>>>>>> 87898603
 	result, err := e.executor.ExecuteBlock(block)
 	if err != nil {
+		e.log.Error().
+			Hex("block_id", logging.Entity(block.Block)).
+			Msg("failed to compute block result")
+
 		return fmt.Errorf("failed to execute block: %w", err)
 	}
+
+	e.log.Debug().
+		Hex("block_id", logging.Entity(block.Block)).
+		Hex("result_id", logging.Entity(result)).
+		Msg("computed block result")
 
 	// submit execution result to receipt engine
 	e.receipts.SubmitLocal(result)
