package execution

import (
	"fmt"

	"github.com/pkg/errors"
	"github.com/rs/zerolog"

	"github.com/dapperlabs/flow-go/engine"
	"github.com/dapperlabs/flow-go/engine/execution/execution/executor"
	"github.com/dapperlabs/flow-go/model/flow"
	"github.com/dapperlabs/flow-go/module"
	"github.com/dapperlabs/flow-go/network"
	"github.com/dapperlabs/flow-go/storage"
)

// Engine manages execution of transactions
type Engine struct {
	unit        *engine.Unit
	log         zerolog.Logger
	con         network.Conduit
	me          module.Local
<<<<<<< HEAD
=======
	receipts    network.Engine
>>>>>>> 31747f57
	collections storage.Collections
	executor    executor.BlockExecutor
}

func New(
	log zerolog.Logger,
	net module.Network,
	me module.Local,
<<<<<<< HEAD
=======
	receipts network.Engine,
>>>>>>> 31747f57
	collections storage.Collections,
	executor executor.BlockExecutor,
) (*Engine, error) {

	e := Engine{
		unit:        engine.NewUnit(),
		log:         log,
		me:          me,
<<<<<<< HEAD
=======
		receipts:    receipts,
>>>>>>> 31747f57
		collections: collections,
		executor:    executor,
	}

	con, err := net.Register(engine.ExecutionExecution, &e)
	if err != nil {
		return nil, errors.Wrap(err, "could not register engine")
	}

	e.con = con

	return &e, nil
}

// Ready returns a channel that will close when the engine has
// successfully started.
func (e *Engine) Ready() <-chan struct{} {
	return e.unit.Ready()
}

// Done returns a channel that will close when the engine has
// successfully stopped.
func (e *Engine) Done() <-chan struct{} {
	return e.unit.Done()
}

// SubmitLocal submits an event originating on the local node.
func (e *Engine) SubmitLocal(event interface{}) {
	e.Submit(e.me.NodeID(), event)
}

// Submit submits the given event from the node with the given origin ID
// for processing in a non-blocking manner. It returns instantly and logs
// a potential processing error internally when done.
func (e *Engine) Submit(originID flow.Identifier, event interface{}) {
	e.unit.Launch(func() {
		err := e.Process(originID, event)
		if err != nil {
			e.log.Error().Err(err).Msg("could not process submitted event")
		}
	})
}

// ProcessLocal processes an event originating on the local node.
func (e *Engine) ProcessLocal(event interface{}) error {
	return e.Process(e.me.NodeID(), event)
}

// Process processes the given event from the node with the given origin ID in
// a blocking manner. It returns the potential processing error when done.
func (e *Engine) Process(originID flow.Identifier, event interface{}) error {
	return e.unit.Do(func() error {
		return e.process(originID, event)
	})
}

// process processes events for the execution engine on the execution node.
func (e *Engine) process(originID flow.Identifier, event interface{}) error {
	switch ev := event.(type) {
	case *flow.Block:
		return e.onBlock(ev)
	default:
		return errors.Errorf("invalid event type (%T)", event)
	}
}

// onBlock is triggered when this engine receives a new block.
//
// This function fetches the collections and transactions in the block and passes
// them to the block executor for execution.
func (e *Engine) onBlock(block *flow.Block) error {
<<<<<<< HEAD
	guarantees, err := e.getCollections(block.Guarantees)
=======
	collections, err := e.getCollections(block.Guarantees)
>>>>>>> 31747f57
	if err != nil {
		return fmt.Errorf("failed to load guarantees: %w", err)
	}

<<<<<<< HEAD
	transactions, err := e.getTransactions(guarantees)
=======
	transactions, err := e.getTransactions(collections)
>>>>>>> 31747f57
	if err != nil {
		return fmt.Errorf("failed to load transactions: %w", err)
	}

<<<<<<< HEAD
	executableBlock := executor.ExecutableBlock{
		Block:        *block,
		Transactions: transactions,
	}

	_, err = e.executor.ExecuteBlock(executableBlock)
=======
	executableBlock := &executor.ExecutableBlock{
		Block: block,
		// TODO: replace with real logic from: https://github.com/dapperlabs/flow-go/pull/2028
		Collections: []*executor.ExecutableCollection{
			{
				Guarantee:    block.Guarantees[0],
				Transactions: transactions,
			},
		},
		// TODO: populate this field from previous block
		PreviousResultID: flow.ZeroID,
	}

	result, err := e.executor.ExecuteBlock(executableBlock)
>>>>>>> 31747f57
	if err != nil {
		return fmt.Errorf("failed to execute block: %w", err)
	}

<<<<<<< HEAD
=======
	// submit execution result to receipt engine
	e.receipts.SubmitLocal(result)

>>>>>>> 31747f57
	return nil
}

func (e *Engine) getCollections(guarantees []*flow.CollectionGuarantee) ([]*flow.Collection, error) {
	collections := make([]*flow.Collection, len(guarantees))

	for i, guarantee := range guarantees {
		c, err := e.collections.ByID(guarantee.ID())
		if err != nil {
			return nil, fmt.Errorf("failed to load collection: %w", err)
		}

		collections[i] = c
	}

	return collections, nil
}

<<<<<<< HEAD
func (e *Engine) getTransactions(cols []*flow.Collection) ([]flow.TransactionBody, error) {
=======
func (e *Engine) getTransactions(cols []*flow.Collection) ([]*flow.TransactionBody, error) {
>>>>>>> 31747f57
	txCount := 0

	for _, c := range cols {
		txCount += len(c.Transactions)
	}

<<<<<<< HEAD
	transactions := make([]flow.TransactionBody, txCount)
=======
	transactions := make([]*flow.TransactionBody, txCount)
>>>>>>> 31747f57

	i := 0

	for _, c := range cols {
		for _, tx := range c.Transactions {
<<<<<<< HEAD
			transactions[i] = tx
=======
			transactions[i] = &tx
>>>>>>> 31747f57
			i++
		}
	}

	return transactions, nil
}<|MERGE_RESOLUTION|>--- conflicted
+++ resolved
@@ -20,10 +20,7 @@
 	log         zerolog.Logger
 	con         network.Conduit
 	me          module.Local
-<<<<<<< HEAD
-=======
 	receipts    network.Engine
->>>>>>> 31747f57
 	collections storage.Collections
 	executor    executor.BlockExecutor
 }
@@ -32,10 +29,7 @@
 	log zerolog.Logger,
 	net module.Network,
 	me module.Local,
-<<<<<<< HEAD
-=======
 	receipts network.Engine,
->>>>>>> 31747f57
 	collections storage.Collections,
 	executor executor.BlockExecutor,
 ) (*Engine, error) {
@@ -44,10 +38,7 @@
 		unit:        engine.NewUnit(),
 		log:         log,
 		me:          me,
-<<<<<<< HEAD
-=======
 		receipts:    receipts,
->>>>>>> 31747f57
 		collections: collections,
 		executor:    executor,
 	}
@@ -119,32 +110,16 @@
 // This function fetches the collections and transactions in the block and passes
 // them to the block executor for execution.
 func (e *Engine) onBlock(block *flow.Block) error {
-<<<<<<< HEAD
-	guarantees, err := e.getCollections(block.Guarantees)
-=======
 	collections, err := e.getCollections(block.Guarantees)
->>>>>>> 31747f57
 	if err != nil {
 		return fmt.Errorf("failed to load guarantees: %w", err)
 	}
 
-<<<<<<< HEAD
-	transactions, err := e.getTransactions(guarantees)
-=======
 	transactions, err := e.getTransactions(collections)
->>>>>>> 31747f57
 	if err != nil {
 		return fmt.Errorf("failed to load transactions: %w", err)
 	}
 
-<<<<<<< HEAD
-	executableBlock := executor.ExecutableBlock{
-		Block:        *block,
-		Transactions: transactions,
-	}
-
-	_, err = e.executor.ExecuteBlock(executableBlock)
-=======
 	executableBlock := &executor.ExecutableBlock{
 		Block: block,
 		// TODO: replace with real logic from: https://github.com/dapperlabs/flow-go/pull/2028
@@ -159,17 +134,13 @@
 	}
 
 	result, err := e.executor.ExecuteBlock(executableBlock)
->>>>>>> 31747f57
 	if err != nil {
 		return fmt.Errorf("failed to execute block: %w", err)
 	}
 
-<<<<<<< HEAD
-=======
 	// submit execution result to receipt engine
 	e.receipts.SubmitLocal(result)
 
->>>>>>> 31747f57
 	return nil
 }
 
@@ -188,32 +159,20 @@
 	return collections, nil
 }
 
-<<<<<<< HEAD
-func (e *Engine) getTransactions(cols []*flow.Collection) ([]flow.TransactionBody, error) {
-=======
 func (e *Engine) getTransactions(cols []*flow.Collection) ([]*flow.TransactionBody, error) {
->>>>>>> 31747f57
 	txCount := 0
 
 	for _, c := range cols {
 		txCount += len(c.Transactions)
 	}
 
-<<<<<<< HEAD
-	transactions := make([]flow.TransactionBody, txCount)
-=======
 	transactions := make([]*flow.TransactionBody, txCount)
->>>>>>> 31747f57
 
 	i := 0
 
 	for _, c := range cols {
 		for _, tx := range c.Transactions {
-<<<<<<< HEAD
-			transactions[i] = tx
-=======
 			transactions[i] = &tx
->>>>>>> 31747f57
 			i++
 		}
 	}
