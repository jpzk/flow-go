--- conflicted
+++ resolved
@@ -65,13 +65,8 @@
 	col2 := flow.Collection{Transactions: []*flow.TransactionBody{&tx2}}
 	col4 := flow.Collection{Transactions: []*flow.TransactionBody{&tx4}}
 
-<<<<<<< HEAD
 	// Create three blocks, with one tx each
-	block1 := unittest.BlockWithParentFixture(genesis.Header)
-=======
-	//Create three blocks, with one tx each
 	block1 := unittest.BlockWithParentFixture(genesis)
->>>>>>> 7c9ac7c3
 	block1.Header.View = 42
 	block1.SetPayload(flow.Payload{
 		Guarantees: []*flow.CollectionGuarantee{
