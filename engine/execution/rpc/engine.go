package rpc

import (
	"context"
	"errors"
	"net"

	"github.com/rs/zerolog"
	"google.golang.org/grpc"
	"google.golang.org/grpc/codes"
	"google.golang.org/grpc/status"

	"github.com/onflow/flow/protobuf/go/flow/execution"

	"github.com/dapperlabs/flow-go/engine"
	"github.com/dapperlabs/flow-go/engine/common/convert"
	"github.com/dapperlabs/flow-go/engine/execution/ingestion"
	"github.com/dapperlabs/flow-go/model/flow"
	"github.com/dapperlabs/flow-go/storage"
)

// Config defines the configurable options for the gRPC server.
type Config struct {
	ListenAddr string
}

// Engine implements a gRPC server with a simplified version of the Observation API.
type Engine struct {
	unit    *engine.Unit
	log     zerolog.Logger
	handler *handler     // the gRPC service implementation
	server  *grpc.Server // the gRPC server
	config  Config
}

// New returns a new RPC engine.
<<<<<<< HEAD
func New(log zerolog.Logger, config Config, e *ingestion.Engine, blocks storage.Blocks, events storage.Events, txErrors storage.TransactionErrors) *Engine {
=======
func New(log zerolog.Logger, config Config, e *ingestion.Engine, blocks storage.Blocks, events storage.Events, txResults storage.TransactionResults) *Engine {
>>>>>>> 8fd22951
	log = log.With().Str("engine", "rpc").Logger()

	eng := &Engine{
		log:  log,
		unit: engine.NewUnit(),
		handler: &handler{
<<<<<<< HEAD
			engine:            e,
			blocks:            blocks,
			events:            events,
			transactionErrors: txErrors,
=======
			engine:             e,
			blocks:             blocks,
			events:             events,
			transactionResults: txResults,
>>>>>>> 8fd22951
		},
		server: grpc.NewServer(),
		config: config,
	}

	execution.RegisterExecutionAPIServer(eng.server, eng.handler)

	return eng
}

// Ready returns a ready channel that is closed once the engine has fully
// started. The RPC engine is ready when the gRPC server has successfully
// started.
func (e *Engine) Ready() <-chan struct{} {
	e.unit.Launch(e.serve)
	return e.unit.Ready()
}

// Done returns a done channel that is closed once the engine has fully stopped.
// It sends a signal to stop the gRPC server, then closes the channel.
func (e *Engine) Done() <-chan struct{} {
	return e.unit.Done(e.server.GracefulStop)
}

// serve starts the gRPC server .
//
// When this function returns, the server is considered ready.
func (e *Engine) serve() {
	e.log.Info().Msgf("starting server on address %s", e.config.ListenAddr)

	l, err := net.Listen("tcp", e.config.ListenAddr)
	if err != nil {
		e.log.Err(err).Msg("failed to start server")
		return
	}

	err = e.server.Serve(l)
	if err != nil {
		e.log.Err(err).Msg("fatal error in server")
	}
}

// handler implements a subset of the Observation API.
type handler struct {
<<<<<<< HEAD
	engine            ingestion.IngestRPC
	blocks            storage.Blocks
	events            storage.Events
	transactionErrors storage.TransactionErrors
=======
	engine             ingestion.IngestRPC
	blocks             storage.Blocks
	events             storage.Events
	transactionResults storage.TransactionResults
>>>>>>> 8fd22951
}

var _ execution.ExecutionAPIServer = &handler{}

// Ping responds to requests when the server is up.
func (h *handler) Ping(ctx context.Context, req *execution.PingRequest) (*execution.PingResponse, error) {
	return &execution.PingResponse{}, nil
}

func (h *handler) ExecuteScriptAtBlockID(
	ctx context.Context,
	req *execution.ExecuteScriptAtBlockIDRequest,
) (*execution.ExecuteScriptAtBlockIDResponse, error) {
	blockID := flow.HashToID(req.GetBlockId())

	value, err := h.engine.ExecuteScriptAtBlockID(req.Script, blockID)
	if err != nil {
		return nil, status.Errorf(codes.Internal, "failed to execute script: %v", err)
	}

	res := &execution.ExecuteScriptAtBlockIDResponse{
		Value: value,
	}

	return res, nil
}

func (h *handler) GetEventsForBlockIDs(_ context.Context,
	req *execution.GetEventsForBlockIDsRequest) (*execution.GetEventsForBlockIDsResponse, error) {

	blockIDs := req.GetBlockIds()
	if len(blockIDs) == 0 {
		return nil, status.Errorf(codes.InvalidArgument, "no block IDs provided")
	}

	reqEvent := req.GetType()
	if reqEvent == "" {
		return nil, status.Errorf(codes.InvalidArgument, "invalid event type")
	}

	eType := flow.EventType(reqEvent)

	results := make([]*execution.GetEventsForBlockIDsResponse_Result, len(blockIDs))

	// collect all the events and create a EventsResponse_Result for each block
	for i, b := range blockIDs {
		bID := flow.HashToID(b)

		// lookup events
		blockEvents, err := h.events.ByBlockIDEventType(bID, eType)
		if err != nil {
			return nil, status.Errorf(codes.Internal, "failed to get events for block: %v", err)
		}

		result, err := h.eventResult(bID, blockEvents)
		if err != nil {
			return nil, err
		}
		results[i] = result

	}

	return &execution.GetEventsForBlockIDsResponse{
		Results: results,
	}, nil
}

func (h *handler) GetTransactionResult(_ context.Context,
	req *execution.GetTransactionResultRequest) (*execution.GetTransactionResultResponse, error) {

	reqBlockID := req.GetBlockId()
	if reqBlockID == nil {
		return nil, status.Errorf(codes.InvalidArgument, "invalid block id")
	}

	reqTxID := req.GetTransactionId()
	if reqTxID == nil {
		return nil, status.Errorf(codes.InvalidArgument, "invalid transaction id")
	}

	blockID := flow.HashToID(reqBlockID)
	txID := flow.HashToID(reqTxID)

	// lookup events by block id and transaction ID
	blockEvents, err := h.events.ByBlockIDTransactionID(blockID, txID)
	if err != nil {
		return nil, status.Errorf(codes.Internal, "failed to get events for block: %v", err)
	}

<<<<<<< HEAD
	events := h.entityEvents(blockEvents)
=======
	events := convert.EventsToMessages(blockEvents)
>>>>>>> 8fd22951

	var statusCode uint32 = 0
	errMsg := ""

	// lookup any transaction error that might have occurred
<<<<<<< HEAD
	txError, err := h.transactionErrors.ByBlockIDTransactionID(blockID, txID)
	if err != nil {
		if !errors.Is(err, storage.ErrNotFound) {
			return nil, status.Errorf(codes.Internal, "failed to get transaction error: %v", err)
		}
		// noop if no tx error was found
	} else {
		statusCode = 1 // for now a statusCode of 1 indicates an error, 0 indicates no error
		errMsg = txError.Message
=======
	txResult, err := h.transactionResults.ByBlockIDTransactionID(blockID, txID)
	if err != nil {
		return nil, status.Errorf(codes.Internal, "failed to get transaction error: %v", err)
	}
	if txResult.ErrorMessage != "" {
		statusCode = 1 // for now a statusCode of 1 indicates an error and 0 indicates no error
		errMsg = txResult.ErrorMessage
>>>>>>> 8fd22951
	}

	// compose a response with the events and the transaction error
	return &execution.GetTransactionResultResponse{
		StatusCode:   statusCode,
		ErrorMessage: errMsg,
		Events:       events,
	}, nil
}

// eventResult creates EventsResponse_Result from flow.Event for the given blockID
func (h *handler) eventResult(blockID flow.Identifier,
	flowEvents []flow.Event) (*execution.GetEventsForBlockIDsResponse_Result, error) {

	// convert events to event message
<<<<<<< HEAD
	events := h.entityEvents(flowEvents)
=======
	events := convert.EventsToMessages(flowEvents)
>>>>>>> 8fd22951

	// lookup block
	block, err := h.blocks.ByID(blockID)
	if err != nil {
		return nil, status.Errorf(codes.Internal, "failed to lookup block: %v", err)
	}

	return &execution.GetEventsForBlockIDsResponse_Result{
		BlockId:     blockID[:],
		BlockHeight: block.Height,
		Events:      events,
	}, nil
}

// entityEvents converts flow events to entities events
func (h *handler) entityEvents(flowEvents []flow.Event) []*entities.Event {
	events := make([]*entities.Event, len(flowEvents))
	for i, e := range flowEvents {
		event := convert.EventToMessage(e)
		events[i] = event
	}
	return events
}

func (h *handler) GetAccountAtBlockID(_ context.Context,
	req *execution.GetAccountAtBlockIDRequest) (*execution.GetAccountAtBlockIDResponse, error) {

	blockID := req.GetBlockId()
	if blockID == nil {
		return nil, status.Errorf(codes.InvalidArgument, "invalid block ID")
	}
	blockFlowID := flow.HashToID(blockID)

	address := req.GetAddress()
	if address == nil {
		return nil, status.Errorf(codes.InvalidArgument, "invalid address")
	}
	flowAddress := flow.BytesToAddress(address)

	value, err := h.engine.GetAccount(flowAddress, blockFlowID)
	if err != nil {
		return nil, status.Errorf(codes.Internal, "failed to get account: %v", err)
	}

	account, err := convert.AccountToMessage(value)
	if err != nil {
		return nil, status.Errorf(codes.Internal, "failed to convert account to message: %v", err)
	}

	res := &execution.GetAccountAtBlockIDResponse{
		Account: account,
	}

	return res, nil

}<|MERGE_RESOLUTION|>--- conflicted
+++ resolved
@@ -2,7 +2,6 @@
 
 import (
 	"context"
-	"errors"
 	"net"
 
 	"github.com/rs/zerolog"
@@ -10,6 +9,7 @@
 	"google.golang.org/grpc/codes"
 	"google.golang.org/grpc/status"
 
+	"github.com/onflow/flow/protobuf/go/flow/entities"
 	"github.com/onflow/flow/protobuf/go/flow/execution"
 
 	"github.com/dapperlabs/flow-go/engine"
@@ -34,28 +34,17 @@
 }
 
 // New returns a new RPC engine.
-<<<<<<< HEAD
-func New(log zerolog.Logger, config Config, e *ingestion.Engine, blocks storage.Blocks, events storage.Events, txErrors storage.TransactionErrors) *Engine {
-=======
 func New(log zerolog.Logger, config Config, e *ingestion.Engine, blocks storage.Blocks, events storage.Events, txResults storage.TransactionResults) *Engine {
->>>>>>> 8fd22951
 	log = log.With().Str("engine", "rpc").Logger()
 
 	eng := &Engine{
 		log:  log,
 		unit: engine.NewUnit(),
 		handler: &handler{
-<<<<<<< HEAD
-			engine:            e,
-			blocks:            blocks,
-			events:            events,
-			transactionErrors: txErrors,
-=======
 			engine:             e,
 			blocks:             blocks,
 			events:             events,
 			transactionResults: txResults,
->>>>>>> 8fd22951
 		},
 		server: grpc.NewServer(),
 		config: config,
@@ -100,17 +89,10 @@
 
 // handler implements a subset of the Observation API.
 type handler struct {
-<<<<<<< HEAD
-	engine            ingestion.IngestRPC
-	blocks            storage.Blocks
-	events            storage.Events
-	transactionErrors storage.TransactionErrors
-=======
 	engine             ingestion.IngestRPC
 	blocks             storage.Blocks
 	events             storage.Events
 	transactionResults storage.TransactionResults
->>>>>>> 8fd22951
 }
 
 var _ execution.ExecutionAPIServer = &handler{}
@@ -200,27 +182,12 @@
 		return nil, status.Errorf(codes.Internal, "failed to get events for block: %v", err)
 	}
 
-<<<<<<< HEAD
-	events := h.entityEvents(blockEvents)
-=======
 	events := convert.EventsToMessages(blockEvents)
->>>>>>> 8fd22951
 
 	var statusCode uint32 = 0
 	errMsg := ""
 
 	// lookup any transaction error that might have occurred
-<<<<<<< HEAD
-	txError, err := h.transactionErrors.ByBlockIDTransactionID(blockID, txID)
-	if err != nil {
-		if !errors.Is(err, storage.ErrNotFound) {
-			return nil, status.Errorf(codes.Internal, "failed to get transaction error: %v", err)
-		}
-		// noop if no tx error was found
-	} else {
-		statusCode = 1 // for now a statusCode of 1 indicates an error, 0 indicates no error
-		errMsg = txError.Message
-=======
 	txResult, err := h.transactionResults.ByBlockIDTransactionID(blockID, txID)
 	if err != nil {
 		return nil, status.Errorf(codes.Internal, "failed to get transaction error: %v", err)
@@ -228,7 +195,6 @@
 	if txResult.ErrorMessage != "" {
 		statusCode = 1 // for now a statusCode of 1 indicates an error and 0 indicates no error
 		errMsg = txResult.ErrorMessage
->>>>>>> 8fd22951
 	}
 
 	// compose a response with the events and the transaction error
@@ -244,11 +210,7 @@
 	flowEvents []flow.Event) (*execution.GetEventsForBlockIDsResponse_Result, error) {
 
 	// convert events to event message
-<<<<<<< HEAD
-	events := h.entityEvents(flowEvents)
-=======
 	events := convert.EventsToMessages(flowEvents)
->>>>>>> 8fd22951
 
 	// lookup block
 	block, err := h.blocks.ByID(blockID)
