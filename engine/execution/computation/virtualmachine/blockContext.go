--- conflicted
+++ resolved
@@ -31,41 +31,6 @@
 	header *flow.Header
 }
 
-<<<<<<< HEAD
-=======
-func (bc *blockContext) newTransactionContext(
-	ledger Ledger,
-	tx *flow.TransactionBody,
-	options ...TransactionContextOption,
-) *TransactionContext {
-
-	signingAccounts := make([]runtime.Address, len(tx.Authorizers))
-	for i, addr := range tx.Authorizers {
-		signingAccounts[i] = runtime.Address(addr)
-	}
-
-	ctx := &TransactionContext{
-		astCache:        bc.vm.cache,
-		LedgerDAL:       LedgerDAL{ledger},
-		signingAccounts: signingAccounts,
-		tx:              tx,
-	}
-
-	for _, option := range options {
-		option(ctx)
-	}
-
-	return ctx
-}
-
-func (bc *blockContext) newScriptContext(ledger Ledger) *TransactionContext {
-	return &TransactionContext{
-		astCache:  bc.vm.cache,
-		LedgerDAL: LedgerDAL{ledger},
-	}
-}
-
->>>>>>> 5520fc7e
 // ExecuteTransaction computes the result of a transaction.
 //
 // Register updates are recorded in the provided ledger view. An error is returned
@@ -80,7 +45,7 @@
 	txID := tx.ID()
 	location := runtime.TransactionLocation(txID[:])
 
-	ctx := newTransactionContext(tx, ledger, options...)
+	ctx := newTransactionContext(tx, ledger, bc.vm.cache, options...)
 
 	flowErr := ctx.verifySignatures()
 	if flowErr != nil {
@@ -133,7 +98,7 @@
 
 	location := runtime.ScriptLocation(scriptHash)
 
-	ctx := newScriptContext(ledger)
+	ctx := newScriptContext(ledger, bc.vm.cache)
 	value, err := bc.vm.executeScript(script, ctx, location)
 	if err != nil {
 		possibleRuntimeError := runtime.Error{}
