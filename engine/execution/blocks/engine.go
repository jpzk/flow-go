package blocks

import (
	"fmt"
	"math/rand"

	"github.com/pkg/errors"
	"github.com/rs/zerolog"

	"github.com/dapperlabs/flow-go/engine"
	"github.com/dapperlabs/flow-go/engine/collection/provider"
	"github.com/dapperlabs/flow-go/engine/execution/execution"
	"github.com/dapperlabs/flow-go/model/flow"
	"github.com/dapperlabs/flow-go/module"
	"github.com/dapperlabs/flow-go/network"
	"github.com/dapperlabs/flow-go/protocol"
	"github.com/dapperlabs/flow-go/storage"
	"github.com/dapperlabs/flow-go/utils/logging"
)

// An Engine receives and saves incoming blocks.
type Engine struct {
	unit              *engine.Unit
	log               zerolog.Logger
	conduit           network.Conduit
	collectionConduit network.Conduit
	me                module.Local
	blocks            storage.Blocks
	collections       storage.Collections
	state             protocol.State
	execution         execution.ExecutionEngine

	//TODO change for proper fingerprint/hash types once they become usable as maps keys
	pendingBlocks      map[string]execution.CompleteBlock
	pendingCollections map[string]string
}

func New(logger zerolog.Logger, net module.Network, me module.Local, blocks storage.Blocks, collections storage.Collections, state protocol.State, executionEngine execution.ExecutionEngine) (*Engine, error) {
	eng := Engine{
		unit:               engine.NewUnit(),
		log:                logger,
		me:                 me,
		blocks:             blocks,
		collections:        collections,
		state:              state,
		execution:          executionEngine,
		pendingBlocks:      map[string]execution.CompleteBlock{},
		pendingCollections: map[string]string{},
	}

	con, err := net.Register(engine.ExecutionBlockIngestion, &eng)
	if err != nil {
		return nil, errors.Wrap(err, "could not register engine")
	}

	collConduit, err := net.Register(engine.CollectionProvider, &eng)
	if err != nil {
		return nil, errors.Wrap(err, "could not register collection provider engine")
	}

	eng.conduit = con
	eng.collectionConduit = collConduit

	return &eng, nil
}

func (e *Engine) SubmitLocal(event interface{}) {
	e.Submit(e.me.NodeID(), event)
}

func (e *Engine) Submit(originID flow.Identifier, event interface{}) {
	e.unit.Launch(func() {
		err := e.Process(originID, event)
		if err != nil {
			e.log.Error().Err(err).Msg("could not process submitted event")
		}
	})
}

func (e *Engine) ProcessLocal(event interface{}) error {
	return e.Process(e.me.NodeID(), event)
}

// Ready returns a channel that will close when the engine has
// successfully started.
func (e *Engine) Ready() <-chan struct{} {
	return e.unit.Ready()
}

// Done returns a channel that will close when the engine has
// successfully stopped.
func (e *Engine) Done() <-chan struct{} {
	return e.unit.Done()
}

func (e *Engine) Process(originID flow.Identifier, event interface{}) error {

	return e.unit.Do(func() error {
		var err error
		switch v := event.(type) {
		case flow.Block:
			err = e.handleBlock(v)
		case provider.CollectionResponse:
			err = e.handleCollectionResponse(v)
		default:
			err = errors.Errorf("invalid event type (%T)", event)
		}
		if err != nil {
			return errors.Wrap(err, "could not process event")
		}
		return nil
	})
}

func (e *Engine) findCollectionNode() (flow.Identifier, error) {
	identities, err := e.state.Final().Identities(func(identity flow.Identity) bool {
		return identity.Role == flow.RoleCollection
	})
	if err != nil {
		return flow.Identifier{}, err
	}
	if len(identities) < 1 {
		return flow.Identifier{}, fmt.Errorf("no Collection identity found")
	}
	return identities[rand.Intn(len(identities))].NodeID, nil
}

func (e *Engine) checkForCompleteness(block execution.CompleteBlock) error {

	for _, collection := range block.Block.CollectionGuarantees {
		//TODO change to proper hash once it can be used as maps key
		hash := string(collection.Hash)

		if _, ok := block.CompleteCollections[hash]; !ok {
			return nil
		}
	}

	for _, collection := range block.Block.CollectionGuarantees {
		hash := string(collection.Hash)
		delete(e.pendingCollections, hash)
	}
	blockHash := string(block.Block.Hash())
	delete(e.pendingBlocks, blockHash)

	//TODO results storage?
	return e.execution.ExecuteBlock(block)
}

func (e *Engine) handleBlock(block flow.Block) error {

	e.log.Debug().
		Hex("block_id", logging.ID(block)).
		Uint64("block_number", block.Number).
		Msg("received block")

<<<<<<< HEAD
	err := e.blocks.Save(&block)
=======
	err := e.blocks.Store(&block)

>>>>>>> 37b2e80d
	if err != nil {
		return fmt.Errorf("could not save block: %w", err)
	}

	blockHash := string(block.Hash())

	if _, ok := e.pendingBlocks[blockHash]; !ok {

		randomCollectionIdentifier, err := e.findCollectionNode()
		if err != nil {
			return err
		}

		completeBlock := execution.CompleteBlock{
			Block:               block,
			CompleteCollections: map[string]execution.CompleteCollection{},
		}

		for _, collection := range block.CollectionGuarantees {
			hash := string(collection.Fingerprint())
			e.pendingCollections[hash] = blockHash
			completeBlock.CompleteCollections[hash] = execution.CompleteCollection{
				Collection:   *collection,
				Transactions: nil,
			}

			err := e.collectionConduit.Submit(provider.CollectionRequest{Fingerprint: collection.Fingerprint()}, randomCollectionIdentifier)
			if err != nil {
				e.log.Err(err).Msg("cannot submit collection requests")
			}
		}

		e.pendingBlocks[blockHash] = completeBlock
	}

	return nil
}

<<<<<<< HEAD
func (e *Engine) handleCollectionResponse(collectionResponse provider.CollectionResponse) error {
	e.log.Debug().
		Hex("collection_hash", collectionResponse.Fingerprint).
		Msg("received collection")

	//err := e.collections.Save(&collection)
	//if err != nil {
	//	return fmt.Errorf("could not save collection: %w", err)
	//}

	hash := string(collectionResponse.Fingerprint)

	if blockHash, ok := e.pendingCollections[hash]; ok {
		if block, ok := e.pendingBlocks[blockHash]; ok {
			if completeCollection, ok := block.CompleteCollections[hash]; ok {
				if completeCollection.Transactions == nil {
					completeCollection.Transactions = collectionResponse.Transactions
					return e.checkForCompleteness(block)
				}
			}
		} else {
			return fmt.Errorf("cannot handle collection: internal inconsistency - pending collection pointing to non-existing block")
		}
=======
func (e *Engine) handleCollection(collection flow.Collection) error {

	e.log.Debug().
		Hex("collection_id", logging.ID(collection)).
		Msg("received collection")

	err := e.collections.Store(&collection)
	if err != nil {
		return fmt.Errorf("could not save collection: %w", err)
>>>>>>> 37b2e80d
	}

	return nil
}<|MERGE_RESOLUTION|>--- conflicted
+++ resolved
@@ -154,12 +154,7 @@
 		Uint64("block_number", block.Number).
 		Msg("received block")
 
-<<<<<<< HEAD
-	err := e.blocks.Save(&block)
-=======
 	err := e.blocks.Store(&block)
-
->>>>>>> 37b2e80d
 	if err != nil {
 		return fmt.Errorf("could not save block: %w", err)
 	}
@@ -198,16 +193,10 @@
 	return nil
 }
 
-<<<<<<< HEAD
 func (e *Engine) handleCollectionResponse(collectionResponse provider.CollectionResponse) error {
 	e.log.Debug().
-		Hex("collection_hash", collectionResponse.Fingerprint).
+		Hex("collection_id", logging.ID(collection)).
 		Msg("received collection")
-
-	//err := e.collections.Save(&collection)
-	//if err != nil {
-	//	return fmt.Errorf("could not save collection: %w", err)
-	//}
 
 	hash := string(collectionResponse.Fingerprint)
 
@@ -222,17 +211,6 @@
 		} else {
 			return fmt.Errorf("cannot handle collection: internal inconsistency - pending collection pointing to non-existing block")
 		}
-=======
-func (e *Engine) handleCollection(collection flow.Collection) error {
-
-	e.log.Debug().
-		Hex("collection_id", logging.ID(collection)).
-		Msg("received collection")
-
-	err := e.collections.Store(&collection)
-	if err != nil {
-		return fmt.Errorf("could not save collection: %w", err)
->>>>>>> 37b2e80d
 	}
 
 	return nil
