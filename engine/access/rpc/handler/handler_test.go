--- conflicted
+++ resolved
@@ -509,13 +509,8 @@
 		expectedResp := &access.GetAccountResponse{
 			Account: account,
 		}
-<<<<<<< HEAD
-		req := &access.GetAccountAtLatestBlockRequest{
-			Address: address.Bytes(),
-=======
 		req := &access.GetAccountRequest{
 			Address: address,
->>>>>>> 8be2cb23
 		}
 		actualResp, err := handler.GetAccount(ctx, req)
 		suite.checkResponse(actualResp, err)
@@ -527,75 +522,7 @@
 		req := &access.GetAccountRequest{
 			Address: nil,
 		}
-<<<<<<< HEAD
-		_, err := handler.GetAccountAtLatestBlock(ctx, req)
-		suite.Require().Error(err)
-	})
-}
-
-func (suite *Suite) TestGetAccountAtBlockHeight() {
-	height := uint64(5)
-	address := unittest.AddressFixture()
-	account := &entities.Account{
-		Address: address.Bytes(),
-	}
-	ctx := context.Background()
-
-	// create a mock block header
-	h := unittest.BlockHeaderFixture()
-	// setup headers storage to return the header when queried by height
-	suite.headers.On("ByHeight", height).Return(&h, nil).Once()
-
-	// create the expected execution API request
-	blockID := h.ID()
-	exeReq := &execution.GetAccountAtBlockIDRequest{
-		BlockId: blockID[:],
-		Address: address.Bytes(),
-	}
-
-	// create the expected execution API response
-	exeResp := &execution.GetAccountAtBlockIDResponse{
-		Account: account,
-	}
-
-	// setup the execution client mock
-	suite.execClient.On("GetAccountAtBlockID", ctx, exeReq).Return(exeResp, nil).Once()
-
-	// create the handler with the mock
-	handler := NewHandler(suite.log, suite.state, suite.execClient, nil, nil, suite.headers, nil, nil, flow.Mainnet)
-
-	suite.Run("happy path - valid request and valid response", func() {
-		expectedResp := &access.AccountResponse{
-			Account: account,
-		}
-		req := &access.GetAccountAtBlockHeightRequest{
-			Address:     address.Bytes(),
-			BlockHeight: height,
-		}
-		actualResp, err := handler.GetAccountAtBlockHeight(ctx, req)
-		suite.checkResponse(actualResp, err)
-		suite.assertAllExpectations()
-		suite.Require().Equal(expectedResp, actualResp)
-	})
-
-	suite.Run("invalid request with nil address", func() {
-		req := &access.GetAccountAtBlockHeightRequest{
-			Address:     nil,
-			BlockHeight: height,
-		}
-		_, err := handler.GetAccountAtBlockHeight(ctx, req)
-		suite.Require().Error(err)
-	})
-
-	suite.Run("invalid request with empty address", func() {
-		req := &access.GetAccountAtBlockHeightRequest{
-			Address:     []byte{},
-			BlockHeight: height,
-		}
-		_, err := handler.GetAccountAtBlockHeight(ctx, req)
-=======
 		_, err := handler.GetAccount(ctx, req)
->>>>>>> 8be2cb23
 		suite.Require().Error(err)
 	})
 }
