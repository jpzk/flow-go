package handler

import (
	"context"

	"github.com/onflow/flow/protobuf/go/flow/access"
	"github.com/onflow/flow/protobuf/go/flow/entities"
	"github.com/onflow/flow/protobuf/go/flow/execution"
	"google.golang.org/grpc/codes"
	"google.golang.org/grpc/status"

	"github.com/dapperlabs/flow-go/engine/common/rpc/convert"
	"github.com/dapperlabs/flow-go/model/flow"
	"github.com/dapperlabs/flow-go/state/protocol"
	"github.com/dapperlabs/flow-go/storage"
)

type handlerAccounts struct {
	state        protocol.State
	executionRPC execution.ExecutionAPIClient
	headers      storage.Headers
	chainID      flow.ChainID
}

func (h *handlerAccounts) GetAccount(ctx context.Context, req *access.GetAccountRequest) (*access.GetAccountResponse, error) {

	address := req.GetAddress()

	if _, err := convert.Address(address, h.chainID.Chain()); err != nil {
		return nil, err
	}

	// get the latest sealed header
	latestHeader, err := h.state.Sealed().Head()
	if err != nil {
		return nil, status.Errorf(codes.Internal, "failed to get latest sealed header: %v", err)
	}

	// get the block id of the latest sealed header
	latestBlockID := latestHeader.ID()

	account, err := h.getAccountAtBlockID(ctx, address, latestBlockID)

	if err != nil {
		return nil, err
	}

<<<<<<< HEAD
	return &access.AccountResponse{
		Account: account,
	}, nil

}

func (h *handlerAccounts) GetAccountAtBlockHeight(ctx context.Context,
	req *access.GetAccountAtBlockHeightRequest) (*access.AccountResponse, error) {

	address := req.GetAddress()

	if _, err := convert.Address(address, h.chainID.Chain()); err != nil {
		return nil, err
	}

	height := req.GetBlockHeight()

	// get header at given height
	header, err := h.headers.ByHeight(height)
	if err != nil {
		err = convertStorageError(err)
		return nil, err
	}

	// get block ID of the header at the given height
	blockID := header.ID()

	account, err := h.getAccountAtBlockID(ctx, address, blockID)

	if err != nil {
		return nil, err
	}

	return &access.AccountResponse{
=======
	return &access.GetAccountResponse{
>>>>>>> 8be2cb23
		Account: account,
	}, nil

}

func (h *handlerAccounts) getAccountAtBlockID(ctx context.Context, address []byte, blockID flow.Identifier) (*entities.Account, error) {

	exeReq := execution.GetAccountAtBlockIDRequest{
		Address: address,
		BlockId: blockID[:],
	}

	exeResp, err := h.executionRPC.GetAccountAtBlockID(ctx, &exeReq)
	if err != nil {
		errStatus, _ := status.FromError(err)
		if errStatus.Code() == codes.NotFound {
			return nil, err
		}

		return nil, status.Errorf(codes.Internal, "failed to get account from the execution node: %v", err)
	}
	return exeResp.GetAccount(), nil
}<|MERGE_RESOLUTION|>--- conflicted
+++ resolved
@@ -45,44 +45,7 @@
 		return nil, err
 	}
 
-<<<<<<< HEAD
-	return &access.AccountResponse{
-		Account: account,
-	}, nil
-
-}
-
-func (h *handlerAccounts) GetAccountAtBlockHeight(ctx context.Context,
-	req *access.GetAccountAtBlockHeightRequest) (*access.AccountResponse, error) {
-
-	address := req.GetAddress()
-
-	if _, err := convert.Address(address, h.chainID.Chain()); err != nil {
-		return nil, err
-	}
-
-	height := req.GetBlockHeight()
-
-	// get header at given height
-	header, err := h.headers.ByHeight(height)
-	if err != nil {
-		err = convertStorageError(err)
-		return nil, err
-	}
-
-	// get block ID of the header at the given height
-	blockID := header.ID()
-
-	account, err := h.getAccountAtBlockID(ctx, address, blockID)
-
-	if err != nil {
-		return nil, err
-	}
-
-	return &access.AccountResponse{
-=======
 	return &access.GetAccountResponse{
->>>>>>> 8be2cb23
 		Account: account,
 	}, nil
 
