package send

import (
	"context"
	"io/ioutil"
	"log"

	"github.com/dapperlabs/flow-go/internal/cli/project"
	"github.com/dapperlabs/flow-go/internal/cli/utils"
	"github.com/dapperlabs/flow-go/pkg/types"
	"github.com/dapperlabs/flow-go/sdk/client"
	"github.com/psiemens/sconfig"
	"github.com/spf13/cobra"
)

type Config struct {
	Signer string `default:"root" flag:"signer,s"`
	Code   string `flag:"code,c"`
	Nonce  uint64 `flag:"nonce,n"`
}

var conf Config

var Cmd = &cobra.Command{
	Use:   "send",
	Short: "Send a transaction",
	Run: func(cmd *cobra.Command, args []string) {
		projectConf := project.LoadConfig()

		signer := projectConf.Accounts[conf.Signer]
<<<<<<< HEAD
		signerAddr := types.HexToAddress(signer.Address)
		signerKey, err := signer.PrivateKey()
		if err != nil {
			utils.Exit(1, "Failed to load signer key")
		}
=======
>>>>>>> 758cd7ed

		var (
			code []byte
			err  error
		)

		if conf.Code != "" {
			code, err = ioutil.ReadFile(conf.Code)
			if err != nil {
				utils.Exitf(1, "Failed to load BPL code from %s", conf.Code)
			}
		}

		tx := types.Transaction{
			Script:         code,
			Nonce:          conf.Nonce,
			ComputeLimit:   10,
			PayerAccount:   signer.Address,
			ScriptAccounts: []types.Address{signer.Address},
		}

		err = tx.AddSignature(signer.Address, signer.PrivateKey)
		if err != nil {
			utils.Exit(1, "Failed to sign transaction")
		}

		client, err := client.New("localhost:5000")
		if err != nil {
			utils.Exit(1, "Failed to connect to emulator")
		}

		err = client.SendTransaction(context.Background(), tx)
		if err != nil {
			utils.Exitf(1, "Failed to send transaction: %v", err)
		}
	},
}

func init() {
	initConfig()
}

func initConfig() {
	err := sconfig.New(&conf).
		BindFlags(Cmd.PersistentFlags()).
		Parse()
	if err != nil {
		log.Fatal(err)
	}
}<|MERGE_RESOLUTION|>--- conflicted
+++ resolved
@@ -28,14 +28,6 @@
 		projectConf := project.LoadConfig()
 
 		signer := projectConf.Accounts[conf.Signer]
-<<<<<<< HEAD
-		signerAddr := types.HexToAddress(signer.Address)
-		signerKey, err := signer.PrivateKey()
-		if err != nil {
-			utils.Exit(1, "Failed to load signer key")
-		}
-=======
->>>>>>> 758cd7ed
 
 		var (
 			code []byte
