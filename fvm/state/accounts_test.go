package state_test

import (
	"testing"

	"github.com/stretchr/testify/require"

	"github.com/onflow/flow-go/fvm/state"
	"github.com/onflow/flow-go/model/flow"
)

func TestAccounts_Create_SetsRegisters(t *testing.T) {
	t.Run("Sets registers", func(t *testing.T) {
		ledger := state.NewMapLedger()

		accounts := state.NewAccounts(ledger)
		address := flow.HexToAddress("01")

		err := accounts.Create(nil, address)
		require.NoError(t, err)

		require.Equal(t, len(ledger.RegisterTouches), 3) // exists + code + key count
	})

	t.Run("Fails if account exists", func(t *testing.T) {
		ledger := state.NewMapLedger()

		accounts := state.NewAccounts(ledger)
		address := flow.HexToAddress("01")

<<<<<<< HEAD
	require.Equal(t, len(ledger.RegisterTouches), 4) // storage_used + exists + code + key count
=======
		err := accounts.Create(nil, address)
		require.NoError(t, err)

		err = accounts.Create(nil, address)

		require.Error(t, err)
	})
>>>>>>> 7b18bdac
}

func TestAccounts_GetWithNoKeys(t *testing.T) {
	ledger := state.NewMapLedger()

	accounts := state.NewAccounts(ledger)
	address := flow.HexToAddress("01")

	err := accounts.Create(nil, address)
	require.NoError(t, err)

	require.NotPanics(t, func() {
		_, _ = accounts.Get(address)
	})
}

// Some old account could be created without key count register
// we recreate it in a test
func TestAccounts_GetWithNoKeysCounter(t *testing.T) {
	ledger := state.NewMapLedger()

	accounts := state.NewAccounts(ledger)
	address := flow.HexToAddress("01")

	err := accounts.Create(nil, address)
	require.NoError(t, err)

	ledger.Delete(
		string(address.Bytes()),
		string(address.Bytes()),
		"public_key_count")

	require.NotPanics(t, func() {
		_, _ = accounts.Get(address)
	})
}<|MERGE_RESOLUTION|>--- conflicted
+++ resolved
@@ -19,7 +19,7 @@
 		err := accounts.Create(nil, address)
 		require.NoError(t, err)
 
-		require.Equal(t, len(ledger.RegisterTouches), 3) // exists + code + key count
+		require.Equal(t, len(ledger.RegisterTouches), 4) // exists + code + key count
 	})
 
 	t.Run("Fails if account exists", func(t *testing.T) {
@@ -28,9 +28,6 @@
 		accounts := state.NewAccounts(ledger)
 		address := flow.HexToAddress("01")
 
-<<<<<<< HEAD
-	require.Equal(t, len(ledger.RegisterTouches), 4) // storage_used + exists + code + key count
-=======
 		err := accounts.Create(nil, address)
 		require.NoError(t, err)
 
@@ -38,7 +35,6 @@
 
 		require.Error(t, err)
 	})
->>>>>>> 7b18bdac
 }
 
 func TestAccounts_GetWithNoKeys(t *testing.T) {
