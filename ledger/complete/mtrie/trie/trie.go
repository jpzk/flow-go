package trie

import (
	"bytes"
	"encoding/hex"
	"encoding/json"
	"errors"
	"fmt"
	"io"
	"sync"

	"github.com/hashicorp/go-multierror"

	"github.com/onflow/flow-go/ledger"
	"github.com/onflow/flow-go/ledger/common"
	"github.com/onflow/flow-go/ledger/common/utils"
	"github.com/onflow/flow-go/ledger/complete/mtrie/node"
)

// MTrie represents a perfect in-memory full binary Merkle tree with uniform height.
// For a detailed description of the storage model, please consult `mtrie/README.md`
//
// A MTrie is a thin wrapper around a the trie's root Node. An MTrie implements the
// logic for forming MTrie-graphs from the elementary nodes. Specifically:
//   * how Nodes (graph vertices) form a Trie,
//   * how register values are read from the trie,
//   * how Merkle proofs are generated from a trie, and
//   * how a new Trie with updated values is generated.
//
// `MTrie`s are _immutable_ data structures. Updating register values is implemented through
// copy-on-write, which creates a new `MTrie`. For minimal memory consumption, all sub-tries
// that where not affected by the write operation are shared between the original MTrie
// (before the register updates) and the updated MTrie (after the register writes).
//
// DEFINITIONS and CONVENTIONS:
//   * HEIGHT of a node v in a tree is the number of edges on the longest downward path
//     between v and a tree leaf. The height of a tree is the heights of its root.
//     The height of a Trie is always the height of the fully-expanded tree.
type MTrie struct {
	root         *node.Node
	height       int
	pathByteSize int
}

// NewEmptyMTrie returns an empty Mtrie (root is an empty node)
func NewEmptyMTrie(pathByteSize int) (*MTrie, error) {
	if pathByteSize < 1 {
		return nil, errors.New("trie's path size [in bytes] must be positive")
	}
	height := pathByteSize * 8
	return &MTrie{
		root:         node.NewEmptyTreeRoot(height),
		pathByteSize: pathByteSize,
		height:       height,
	}, nil
}

// NewMTrie returns a Mtrie given the root
func NewMTrie(root *node.Node) (*MTrie, error) {
	if root.Height()%8 != 0 {
		return nil, errors.New("height of root node must be integer-multiple of 8")
	}
	pathByteSize := root.Height() / 8
	return &MTrie{
		root:         root,
		pathByteSize: pathByteSize,
		height:       root.Height(),
	}, nil
}

// StringRootHash returns the trie's Hex-encoded root hash.
// Concurrency safe (as Tries are immutable structures by convention)
func (mt *MTrie) StringRootHash() string { return hex.EncodeToString(mt.root.Hash()) }

// RootHash returns the trie's root hash (i.e. the hash of the trie's root node).
// Concurrency safe (as Tries are immutable structures by convention)
func (mt *MTrie) RootHash() []byte { return mt.root.Hash() }

// PathLength return the length [in bytes] the trie operates with.
// Concurrency safe (as Tries are immutable structures by convention)
func (mt *MTrie) PathLength() int { return mt.pathByteSize }

// AllocatedRegCount returns the number of allocated registers in the trie.
// Concurrency safe (as Tries are immutable structures by convention)
func (mt *MTrie) AllocatedRegCount() uint64 { return mt.root.RegCount() }

// MaxDepth returns the length of the longest branch from root to leaf.
// Concurrency safe (as Tries are immutable structures by convention)
func (mt *MTrie) MaxDepth() uint16 { return mt.root.MaxDepth() }

// RootNode returns the Trie's root Node
// Concurrency safe (as Tries are immutable structures by convention)
func (mt *MTrie) RootNode() *node.Node {
	return mt.root
}

// StringRootHash returns the trie's string representation.
// Concurrency safe (as Tries are immutable structures by convention)
func (mt *MTrie) String() string {
	trieStr := fmt.Sprintf("Trie root hash: %v\n", mt.StringRootHash())
	return trieStr + mt.root.FmtStr("", "")
}

// UnsafeRead read payloads for the given paths. It is called unsafe as it requires the
// paths to be sorted
// TODO move consistency checks from Forrest into Trie to obtain a safe, self-contained API
func (mt *MTrie) UnsafeRead(paths []ledger.Path) ([]*ledger.Payload, error) {
	return mt.read(mt.root, paths)
}

func (mt *MTrie) read(head *node.Node, paths []ledger.Path) ([]*ledger.Payload, error) {
	// path not found
	if head == nil {
		res := make([]*ledger.Payload, 0, len(paths))
		for range paths {
			res = append(res, ledger.EmptyPayload())
		}
		return res, nil
	}
	// reached a leaf node
	if head.IsLeaf() {
		res := make([]*ledger.Payload, 0)
		for _, p := range paths {
			if bytes.Equal(head.Path(), p) {
				res = append(res, head.Payload())
			} else {
				res = append(res, ledger.EmptyPayload())
			}
		}
		return res, nil
	}

	lpaths, rpaths, err := utils.SplitSortedPaths(paths, mt.height-head.Height())
	if err != nil {
		return nil, fmt.Errorf("can't read due to split path error: %w", err)
	}

	// TODO make this parallel
	payloads := make([]*ledger.Payload, 0)
	if len(lpaths) > 0 {
		p, err := mt.read(head.LeftChild(), lpaths)
		if err != nil {
			return nil, err
		}
		payloads = append(payloads, p...)
	}

	if len(rpaths) > 0 {
		p, err := mt.read(head.RightChild(), rpaths)
		if err != nil {
			return nil, err
		}
		payloads = append(payloads, p...)
	}
	return payloads, nil
}

// NewTrieWithUpdatedRegisters constructs a new trie containing all registers from the parent trie.
// The key-value pairs specify the registers whose values are supposed to hold updated values
// compared to the parent trie. Constructing the new trie is done in a COPY-ON-WRITE manner:
//   * The original trie remains unchanged.
//   * subtries that remain unchanged are from the parent trie instead of copied.
// UNSAFE: method requires the following conditions to be satisfied:
//   * keys are NOT duplicated
// TODO: move consistency checks from MForest to here, to make API is safe and self-contained
func NewTrieWithUpdatedRegisters(parentTrie *MTrie, updatedPaths []ledger.Path, updatedPayloads []ledger.Payload) (*MTrie, error) {
	parentRoot := parentTrie.root
	updatedRoot, err := update(parentTrie.height, parentRoot.Height(), parentRoot, updatedPaths, updatedPayloads)
	if err != nil {
		return nil, fmt.Errorf("constructing updated trie failed: %w", err)
	}
	updatedTrie, err := NewMTrie(updatedRoot)
	if err != nil {
		return nil, fmt.Errorf("constructing updated trie failed: %w", err)
	}
	return updatedTrie, nil
}

// update returns the head of updated sub-trie for the specified key-value pairs.
// UNSAFE: update requires the following conditions to be satisfied,
// but does not explicitly check them for performance reasons
//   * all keys AND the parent node share the same common prefix [0 : mt.maxHeight-1 - headHeight)
//     (excluding the bit at index headHeight)
//   * keys are NOT duplicated
// TODO: remove error return
func update(treeHeight int, nodeHeight int, parentNode *node.Node, paths []ledger.Path, payloads []ledger.Payload) (*node.Node, error) {
	if parentNode == nil { // parent Trie has no sub-trie for the set of paths => construct entire subtree
		return constructSubtrie(treeHeight, nodeHeight, paths, payloads)
	}

	if len(paths) == 0 { // We are not changing any values in this sub-trie => return parent trie
		return parentNode, nil
	}

	// from here on, we have parentNode != nil AND len(paths) > 0
	if parentNode.IsLeaf() { // parent node is a leaf, i.e. parent Trie only stores a single value in this sub-trie
		parentPath := parentNode.Path() // Per definition, a leaf must have a non-nil path
		overrideExistingValue := false  // true if and only if we are updating the parent Trie's leaf node value
		for _, p := range paths {
			if bytes.Equal(p, parentPath) {
				overrideExistingValue = true
				break
			}
		}
		if !overrideExistingValue {
			// TODO: copy payload when using in-place MergeSort for separating the payloads
			paths = append(paths, parentNode.Path())
			payloads = append(payloads, *parentNode.Payload())
		}
		return constructSubtrie(treeHeight, nodeHeight, paths, payloads)
	}

	// Split payloads so we can update the trie in parallel
	lpaths, lpayloads, rpaths, rpayloads, err := utils.SplitByPath(paths, payloads, treeHeight-nodeHeight)
	if err != nil {
		return nil, fmt.Errorf("error spliting payloads by path: %w", err)
	}

	// TODO [runtime optimization]: do not branch if either lpayload or rpayload is empty
	var lChild, rChild *node.Node
	var lErr, rErr error
	wg := sync.WaitGroup{}
	wg.Add(1)
	go func() {
		defer wg.Done()
		lChild, lErr = update(treeHeight, nodeHeight-1, parentNode.LeftChild(), lpaths, lpayloads)
	}()
	rChild, rErr = update(treeHeight, nodeHeight-1, parentNode.RightChild(), rpaths, rpayloads)
	wg.Wait()
	if lErr != nil || rErr != nil {
		var merr *multierror.Error
		if lErr != nil {
			merr = multierror.Append(merr, lErr)
		}
		if rErr != nil {
			merr = multierror.Append(merr, rErr)
		}
		if err := merr.ErrorOrNil(); err != nil {
			return nil, fmt.Errorf("internal error while updating trie: %w", err)
		}
	}

	return node.NewInterimNode(nodeHeight, lChild, rChild), nil
}

// constructSubtrie returns the head of a newly-constructed sub-trie for the specified key-value pairs.
// UNSAFE: constructSubtrie requires the following conditions to be satisfied,
// but does not explicitly check them for performance reasons
//   * paths all share the same common prefix [0 : mt.maxHeight-1 - headHeight)
//     (excluding the bit at index headHeight)
//   * paths contains at least one element
//   * paths are NOT duplicated
// TODO: remove error return
func constructSubtrie(treeHeight int, nodeHeight int, paths []ledger.Path, payloads []ledger.Payload) (*node.Node, error) {
	// no inserts => default value, represented by nil node
	if len(paths) == 0 {
		return nil, nil
	}
	// If we are at a leaf node, we create the node
	if len(paths) == 1 {
		return node.NewLeaf(paths[0], &payloads[0], nodeHeight), nil
	}
	// from here on, we have: len(paths) > 1

	// Split updates by paths so we can update the trie in parallel
	lpaths, lpayloads, rpaths, rpayloads, err := utils.SplitByPath(paths, payloads, treeHeight-nodeHeight)
	// Note: (pathLength-height) will never reach the value pathLength, i.e. we will never execute this code for height==0
	// This is because at height=0, we only have (at most) one path left, as paths are not duplicated
	// (by requirement of this function). But even if this condition is violated, the code will not return a faulty
	// but instead panic with Index Out Of Range error
	if err != nil {
		return nil, fmt.Errorf("error spliting paths: %w", err)
	}

	// TODO [runtime optimization]: do not branch if either lpaths or rpaths is empty
	var lChild, rChild *node.Node
	var lErr, rErr error
	wg := sync.WaitGroup{}
	wg.Add(1)
	go func() {
		defer wg.Done()
		lChild, lErr = constructSubtrie(treeHeight, nodeHeight-1, lpaths, lpayloads)
	}()
	rChild, rErr = constructSubtrie(treeHeight, nodeHeight-1, rpaths, rpayloads)
	wg.Wait()
	if lErr != nil || rErr != nil {
		var merr *multierror.Error
		if lErr != nil {
			merr = multierror.Append(merr, lErr)
		}
		if rErr != nil {
			merr = multierror.Append(merr, rErr)
		}
		if err := merr.ErrorOrNil(); err != nil {
			return nil, fmt.Errorf("internal error while constructing sub-trie: %w", err)
		}
	}

	return node.NewInterimNode(nodeHeight, lChild, rChild), nil
}

// UnsafeProofs provides proofs for the given paths, this is called unsafe as
// it requires the input paths to be sorted in advance.
func (mt *MTrie) UnsafeProofs(paths []ledger.Path, proofs []*ledger.TrieProof) error {
	return mt.proofs(mt.root, paths, proofs)
}

func (mt *MTrie) proofs(head *node.Node, paths []ledger.Path, proofs []*ledger.TrieProof) error {
	// we've reached the end of a trie
	// and path is not found (noninclusion proof)
	if head == nil {
		return nil
	}

	// we've reached a leaf
	if head.IsLeaf() {
		// value matches (inclusion proof)
		if bytes.Equal(head.Path(), paths[0]) {
			proofs[0].Path = head.Path()
			proofs[0].Payload = head.Payload()
			proofs[0].Inclusion = true
		}
		// TODO: insert ERROR if len(paths) != 1
		return nil
	}

	// increment steps for all the proofs
	for _, p := range proofs {
		p.Steps++
	}
	// split paths based on the value of i-th bit (i = trie height - node height)
	lpaths, lproofs, rpaths, rproofs, err := utils.SplitTrieProofsByPath(paths, proofs, mt.height-head.Height())
	if err != nil {
		return fmt.Errorf("proof generation failed, path split error: %w", err)
	}

	if len(lpaths) > 0 {
		if rChild := head.RightChild(); rChild != nil {
			nodeHash := rChild.Hash()
			isDef := bytes.Equal(nodeHash, common.GetDefaultHashForHeight(rChild.Height()))
			if !isDef { // in proofs, we only provide non-default value hashes
				for _, p := range lproofs {
					err := utils.SetBit(p.Flags, mt.height-head.Height())
					if err != nil {
						return err
					}
					p.Interims = append(p.Interims, nodeHash)
				}
			}
		}
		err := mt.proofs(head.LeftChild(), lpaths, lproofs)
		if err != nil {
			return err
		}
	}

	if len(rpaths) > 0 {
		if lChild := head.LeftChild(); lChild != nil {
			nodeHash := lChild.Hash()
			isDef := bytes.Equal(nodeHash, common.GetDefaultHashForHeight(lChild.Height()))
			if !isDef { // in proofs, we only provide non-default value hashes
				for _, p := range rproofs {
					err := utils.SetBit(p.Flags, mt.height-head.Height())
					if err != nil {
						return err
					}
					p.Interims = append(p.Interims, nodeHash)
				}
			}
		}
		err := mt.proofs(head.RightChild(), rpaths, rproofs)
		if err != nil {
			return err
		}
	}
	return nil
}

// Equals compares two tries for equality.
// Tries are equal iff they store the same data (i.e. root hash matches)
// and their number and height are identical
func (mt *MTrie) Equals(o *MTrie) bool {
	if o == nil {
		return false
	}
	return o.PathLength() == mt.PathLength() && bytes.Equal(o.RootHash(), mt.RootHash())
}

// DumpAsJSON dumps the trie key value pairs to a file having each key value pair as a json row
func (mt *MTrie) DumpAsJSON(w io.Writer) error {

	// Use encoder to prevent building entire trie in memory
	enc := json.NewEncoder(w)

	err := mt.dumpAsJSON(mt.root, enc)
	if err != nil {
		return err
	}

	return nil
}

func (mt *MTrie) dumpAsJSON(n *node.Node, encoder *json.Encoder) error {
	if n.IsLeaf() {
		err := encoder.Encode(n.Payload())
		if err != nil {
			return err
		}
	}

	if lChild := n.LeftChild(); lChild != nil {
		err := mt.dumpAsJSON(lChild, encoder)
		if err != nil {
			return err
		}
	}

	if rChild := n.RightChild(); rChild != nil {
		err := mt.dumpAsJSON(rChild, encoder)
		if err != nil {
			return err
		}
	}
	return nil
}

// EmptyTrieRootHash returns the rootHash of an empty Trie for the specified path size [bytes]
func EmptyTrieRootHash(pathByteSize int) []byte {
	return node.NewEmptyTreeRoot(8 * pathByteSize).Hash()
}

<<<<<<< HEAD
// AllPayloads returns all payloads
func (mt *MTrie) AllPayloads() []ledger.Payload {
	return mt.root.AllPayloads()
=======
// IsAValidTrie verifies the content of the trie for potential issues
func (mt *MTrie) IsAValidTrie() bool {
	// TODO add checks on the health of node max height ...
	return mt.root.VerifyCachedHash()
>>>>>>> b97e66e2
}<|MERGE_RESOLUTION|>--- conflicted
+++ resolved
@@ -429,14 +429,13 @@
 	return node.NewEmptyTreeRoot(8 * pathByteSize).Hash()
 }
 
-<<<<<<< HEAD
 // AllPayloads returns all payloads
 func (mt *MTrie) AllPayloads() []ledger.Payload {
 	return mt.root.AllPayloads()
-=======
+}
+
 // IsAValidTrie verifies the content of the trie for potential issues
 func (mt *MTrie) IsAValidTrie() bool {
 	// TODO add checks on the health of node max height ...
 	return mt.root.VerifyCachedHash()
->>>>>>> b97e66e2
 }