package sema

import (
	"github.com/dapperlabs/bamboo-node/pkg/language/runtime/activations"
	"github.com/dapperlabs/bamboo-node/pkg/language/runtime/ast"
	"github.com/dapperlabs/bamboo-node/pkg/language/runtime/common"
	"github.com/dapperlabs/bamboo-node/pkg/language/runtime/errors"
	"strings"
)

const ArgumentLabelNotRequired = "_"
const InitializerIdentifier = "init"
const SelfIdentifier = "self"

type functionContext struct {
	returnType Type
	loops      int
}

type checkerResult struct {
	Type   Type
	Errors []error
}

type CheckerError struct {
	Errors []error
}

func (e CheckerError) Error() string {
	var sb strings.Builder
	sb.WriteString("Checking failed:\n")
	for _, err := range e.Errors {
		sb.WriteString(err.Error())
		if err, ok := err.(errors.SecondaryError); ok {
			sb.WriteString(". ")
			sb.WriteString(err.SecondaryError())
		}
		sb.WriteString("\n")
	}
	return sb.String()
}

func checkerError(errs []error) *CheckerError {
	if errs != nil {
		return &CheckerError{errs}
	}
	return nil
}

// Checker

type Checker struct {
	Program          *ast.Program
	valueActivations *activations.Activations
	typeActivations  *activations.Activations
	functionContexts []*functionContext
	Globals          map[string]*Variable
}

func NewChecker(program *ast.Program) *Checker {
	typeActivations := &activations.Activations{}
	typeActivations.Push(baseTypes)

	return &Checker{
		Program:          program,
		valueActivations: &activations.Activations{},
		typeActivations:  typeActivations,
		Globals:          map[string]*Variable{},
	}
}

func (checker *Checker) Check() (err error) {
	result := checker.Program.Accept(checker).(checkerResult)
	return checkerError(result.Errors)
}

func (checker *Checker) IsSubType(subType Type, superType Type) bool {
	if subType.Equal(superType) {
		return true
	}

	if superType.Equal(&AnyType{}) {
		return true
	}

	if _, ok := superType.(*IntegerType); ok {
		switch subType.(type) {
		case *IntType,
			*Int8Type, *Int16Type, *Int32Type, *Int64Type,
			*UInt8Type, *UInt16Type, *UInt32Type, *UInt64Type:

			return true

		default:
			return false
		}
	}

	// TODO: functions

	return false
}

func (checker *Checker) IndexableElementType(ty Type) Type {
	switch ty := ty.(type) {
	case ArrayType:
		return ty.elementType()
	}

	return nil
}

func (checker *Checker) IsIndexingType(indexingType Type, indexedType Type) bool {
	switch indexedType.(type) {
	// arrays can be index with integers
	case ArrayType:
		return checker.IsSubType(indexingType, &IntegerType{})
	}

	return false
}

func (checker *Checker) setVariable(name string, variable *Variable) {
	checker.valueActivations.Set(name, variable)
}

func (checker *Checker) setType(name string, ty Type) {
	checker.typeActivations.Set(name, ty)
}

func (checker *Checker) findVariable(name string) *Variable {
	value := checker.valueActivations.Find(name)
	if value == nil {
		return nil
	}
	variable, ok := value.(*Variable)
	if !ok {
		return nil
	}
	return variable
}

func (checker *Checker) findType(name string) Type {
	value := checker.typeActivations.Find(name)
	if value == nil {
		return nil
	}
	ty, ok := value.(Type)
	if !ok {
		return nil
	}
	return ty
}

func (checker *Checker) pushActivations() {
	checker.valueActivations.PushCurrent()
	checker.typeActivations.PushCurrent()
}

func (checker *Checker) popActivations() {
	checker.valueActivations.Pop()
	checker.typeActivations.Pop()
}

func (checker *Checker) VisitProgram(program *ast.Program) ast.Repr {
	var errs []error

	for _, declaration := range program.Declarations {

		result := declaration.Accept(checker).(checkerResult)
		errs = append(errs, result.Errors...)

		if err := checker.declareGlobal(declaration); err != nil {
			// NOTE: append, don't return
			errs = append(errs, err.Errors...)
		}
	}

	return checkerResult{
		Type:   nil,
		Errors: errs,
	}
}

func (checker *Checker) VisitFunctionDeclaration(declaration *ast.FunctionDeclaration) ast.Repr {
	var errs []error

	switch declaration.Access {
	case ast.AccessNotSpecified, ast.AccessPublic:
		break
	default:
		errs = append(errs,
			&InvalidAccessModifierError{
				DeclarationKind: common.DeclarationKindFunction,
				Access:          declaration.Access,
				Pos:             declaration.StartPos,
			},
		)
	}

	functionType, err := checker.functionType(declaration.Parameters, declaration.ReturnType)
	if err != nil {
		// NOTE: append, don't return
		errs = append(errs, err.Errors...)
	}

	argumentLabels := checker.argumentLabels(declaration.Parameters)

	// declare the function before checking it,
	// so it can be referred to inside the function

	if err := checker.declareFunction(
		declaration.Identifier,
		declaration.IdentifierPos,
		functionType,
		argumentLabels,
	); err != nil {
		// NOTE: append, don't return
		errs = append(errs, err.Errors...)
	}

	// check the function after declaring,
	// so it can be referred to inside the function

	if err := checker.checkFunction(
		declaration.Parameters,
		functionType,
		declaration.Block,
	); err != nil {
		// NOTE: append, don't return
		errs = append(errs, err.Errors...)
	}

	return checkerResult{
		Type:   nil,
		Errors: errs,
	}
}

func (checker *Checker) argumentLabels(parameters []*ast.Parameter) []string {
	argumentLabels := make([]string, len(parameters))

	for i, parameter := range parameters {
		argumentLabel := parameter.Label
		// if no argument label is given, the parameter name
		// is used as the argument labels and is required
		if argumentLabel == "" {
			argumentLabel = parameter.Identifier
		}
		argumentLabels[i] = argumentLabel
	}

	return argumentLabels
}

func (checker *Checker) checkFunction(
	parameters []*ast.Parameter,
	functionType *FunctionType,
	block *ast.Block,
) *CheckerError {
	var errs []error

	checker.pushActivations()
	defer checker.popActivations()

	// check argument labels
	if err := checker.checkArgumentLabels(parameters); err != nil {
		// NOTE: append, don't return
		errs = append(errs, err.Errors...)
	}

	if err := checker.declareParameters(parameters, functionType.ParameterTypes); err != nil {
		// NOTE: append, don't return
		errs = append(errs, err.Errors...)
	}

	func() {
		// check the function's block
		checker.enterFunction(functionType)
		defer checker.leaveFunction()

		result := block.Accept(checker).(checkerResult)
		errs = append(errs, result.Errors...)
	}()

	return checkerError(errs)
}

// checkArgumentLabels checks that all argument labels (if any) are unique
//
func (checker *Checker) checkArgumentLabels(parameters []*ast.Parameter) *CheckerError {
	var errs []error
	argumentLabelPositions := map[string]*ast.Position{}

	for _, parameter := range parameters {
		label := parameter.Label
		if label == "" || label == ArgumentLabelNotRequired {
			continue
		}

		if previousPos, ok := argumentLabelPositions[label]; ok {
			errs = append(errs,
				&RedeclarationError{
					Kind:        common.DeclarationKindArgumentLabel,
					Name:        label,
					Pos:         parameter.LabelPos,
					PreviousPos: previousPos,
				},
			)
		}

		argumentLabelPositions[label] = parameter.LabelPos
	}

	return checkerError(errs)
}

// declareParameters declares a constant for each parameter,
// ensuring names are unique and constants don't already exist
//
func (checker *Checker) declareParameters(parameters []*ast.Parameter, parameterTypes []Type) *CheckerError {
	var errs []error

	depth := checker.valueActivations.Depth()

	for i, parameter := range parameters {
		identifier := parameter.Identifier

		// check if variable with this identifier is already declared in the current scope
		existingVariable := checker.findVariable(identifier)
		if existingVariable != nil && existingVariable.Depth == depth {
			errs = append(errs,
				&RedeclarationError{
					Kind:        common.DeclarationKindParameter,
					Name:        identifier,
					Pos:         parameter.IdentifierPos,
					PreviousPos: existingVariable.Pos,
				},
			)

			continue
		}

		parameterType := parameterTypes[i]

		checker.setVariable(
			identifier,
			&Variable{
				IsConstant: true,
				Type:       parameterType,
				Depth:      depth,
				Pos:        parameter.IdentifierPos,
			},
		)
	}

	return checkerError(errs)
}

func (checker *Checker) VisitVariableDeclaration(declaration *ast.VariableDeclaration) ast.Repr {
	valueResult := declaration.Value.Accept(checker).(checkerResult)
	valueType := valueResult.Type
	errs := valueResult.Errors

	declarationType := valueType
	// does the declaration have an explicit type annotation?
	if declaration.Type != nil {
		var err *CheckerError
		declarationType, err = checker.ConvertType(declaration.Type)
		if err != nil {
			// NOTE: append, don't return
			errs = append(errs, err.Errors...)
		}

		// check the value type is a subtype of the declaration type
		if declarationType != nil &&
			valueType != nil &&
			!checker.IsSubType(valueType, declarationType) {

			errs = append(errs,
				&TypeMismatchError{
					ExpectedType: declarationType,
					ActualType:   valueType,
					StartPos:     declaration.Value.StartPosition(),
					EndPos:       declaration.Value.EndPosition(),
				},
			)
		}
	}

	if err := checker.declareVariable(declaration, declarationType); err != nil {
		// NOTE: append, don't return
		errs = append(errs, err.Errors...)
	}

	return checkerResult{
		Type:   nil,
		Errors: errs,
	}
}

func (checker *Checker) declareVariable(declaration *ast.VariableDeclaration, ty Type) *CheckerError {
	var errs []error

	identifier := declaration.Identifier

	// check if variable with this name is already declared in the current scope
	existingVariable := checker.findVariable(identifier)
	depth := checker.valueActivations.Depth()
	if existingVariable != nil && existingVariable.Depth == depth {
		errs = append(errs,
			&RedeclarationError{
				Kind:        declaration.DeclarationKind(),
				Name:        identifier,
				Pos:         declaration.IdentifierPosition(),
				PreviousPos: existingVariable.Pos,
			},
		)
	}

	// variable with this name is not declared in current scope, declare it
	checker.setVariable(
		identifier,
		&Variable{
			IsConstant: declaration.IsConstant,
			Depth:      depth,
			Type:       ty,
			Pos:        declaration.IdentifierPos,
		},
	)

	return checkerError(errs)
}

func (checker *Checker) declareGlobal(declaration ast.Declaration) *CheckerError {
	var errs []error

	name := declaration.DeclarationName()
	checker.Globals[name] = checker.findVariable(name)

	return checkerError(errs)
}

func (checker *Checker) VisitBlock(block *ast.Block) ast.Repr {
	var errs []error

	checker.pushActivations()
	defer checker.popActivations()

	// check all statements

	for _, statement := range block.Statements {

		// check statement is not a local structure declaration

		if _, ok := statement.(*ast.StructureDeclaration); ok {
			errs = append(errs, &InvalidDeclarationError{
				Kind:     common.DeclarationKindStructure,
				StartPos: statement.StartPosition(),
				EndPos:   statement.EndPosition(),
			})

			continue
		}

		// check statement

		result := statement.Accept(checker).(checkerResult)
		errs = append(errs, result.Errors...)
	}

	return checkerResult{
		Type:   nil,
		Errors: errs,
	}
}

func (checker *Checker) VisitReturnStatement(statement *ast.ReturnStatement) ast.Repr {
	var errs []error

	// check value type matches enclosing function's return type

	if statement.Expression == nil {
		return checkerResult{
			Type:   nil,
			Errors: nil,
		}
	}

	valueResult := statement.Expression.Accept(checker).(checkerResult)
	errs = append(errs, valueResult.Errors...)

	valueType := valueResult.Type
	returnType := checker.currentFunction().returnType

	if valueType != nil && !checker.IsSubType(valueType, returnType) {
		errs = append(errs,
			&TypeMismatchError{
				ExpectedType: returnType,
				ActualType:   valueType,
				StartPos:     statement.Expression.StartPosition(),
				EndPos:       statement.Expression.EndPosition(),
			},
		)
	}

	return checkerResult{
		Type:   nil,
		Errors: errs,
	}
}

func (checker *Checker) VisitBreakStatement(statement *ast.BreakStatement) ast.Repr {
	var errs []error

	// check statement is inside loop
	if checker.currentFunction().loops == 0 {
		errs = append(errs,
			&ControlStatementError{
				ControlStatement: common.ControlStatementBreak,
				StartPos:         statement.StartPos,
				EndPos:           statement.EndPos,
			},
		)
	}

	return checkerResult{
		Type:   nil,
		Errors: errs,
	}
}

func (checker *Checker) VisitContinueStatement(statement *ast.ContinueStatement) ast.Repr {
	var errs []error

	// check statement is inside loop
	if checker.currentFunction().loops == 0 {
		errs = append(errs,
			&ControlStatementError{
				ControlStatement: common.ControlStatementContinue,
				StartPos:         statement.StartPos,
				EndPos:           statement.EndPos,
			},
		)
	}

	return checkerResult{
		Type:   nil,
		Errors: errs,
	}
}

func (checker *Checker) VisitIfStatement(statement *ast.IfStatement) ast.Repr {
	var errs []error

	var elseElement ast.Element = ast.NotAnElement{}
	if statement.Else != nil {
		elseElement = statement.Else
	}

	if _, _, err := checker.visitConditional(statement.Test, statement.Then, elseElement); err != nil {
		// NOTE: append, don't return
		errs = append(errs, err.Errors...)
	}

	return checkerResult{
		Type:   nil,
		Errors: errs,
	}
}

func (checker *Checker) VisitWhileStatement(statement *ast.WhileStatement) ast.Repr {
	var errs []error

	testExpression := statement.Test
	testResult := testExpression.Accept(checker).(checkerResult)
	errs = append(errs, testResult.Errors...)

	testType := testResult.Type

	if !checker.IsSubType(testType, &BoolType{}) {
		errs = append(errs,
			&TypeMismatchError{
				ExpectedType: &BoolType{},
				ActualType:   testType,
				StartPos:     testExpression.StartPosition(),
				EndPos:       testExpression.EndPosition(),
			},
		)
	}

	checker.currentFunction().loops += 1
	defer func() {
		checker.currentFunction().loops -= 1
	}()

	blockResult := statement.Block.Accept(checker).(checkerResult)
	errs = append(errs, blockResult.Errors...)

	return checkerResult{
		Type:   nil,
		Errors: errs,
	}
}

func (checker *Checker) VisitAssignment(assignment *ast.AssignmentStatement) ast.Repr {
	var errs []error

	valueResult := assignment.Value.Accept(checker).(checkerResult)
	errs = append(errs, valueResult.Errors...)
	valueType := valueResult.Type

	if err := checker.visitAssignmentValueType(assignment, valueType); err != nil {
		// NOTE: append, don't return
		errs = append(errs, err.Errors...)
	}

	return checkerResult{
		Type:   nil,
		Errors: errs,
	}
}

func (checker *Checker) visitAssignmentValueType(assignment *ast.AssignmentStatement, valueType Type) *CheckerError {
	switch target := assignment.Target.(type) {
	case *ast.IdentifierExpression:
		return checker.visitIdentifierExpressionAssignment(assignment, target, valueType)

	case *ast.IndexExpression:
		return checker.visitIndexExpressionAssignment(assignment, target, valueType)

	case *ast.MemberExpression:
		return checker.visitMemberExpressionAssignment(assignment, target, valueType)

	default:
		panic(&unsupportedAssignmentTargetExpression{
			target: target,
		})
	}

	panic(&errors.UnreachableError{})
}

func (checker *Checker) visitIdentifierExpressionAssignment(
	assignment *ast.AssignmentStatement,
	target *ast.IdentifierExpression,
	valueType Type,
) *CheckerError {
	var errs []error

	identifier := target.Identifier

	// check identifier was declared before
	variable := checker.findVariable(identifier)
	if variable == nil {
		errs = append(errs,
			&NotDeclaredError{
				ExpectedKind: common.DeclarationKindVariable,
				Name:         identifier,
				Pos:          target.StartPosition(),
			},
		)
	} else {
		// check identifier is not a constant
		if variable.IsConstant {
			errs = append(errs,
				&AssignmentToConstantError{
					Name:     identifier,
					StartPos: target.StartPosition(),
					EndPos:   target.EndPosition(),
				},
			)
		}

		// check value type is subtype of variable type
		if !checker.IsSubType(valueType, variable.Type) {
			errs = append(errs,
				&TypeMismatchError{
					ExpectedType: variable.Type,
					ActualType:   valueType,
					StartPos:     assignment.Value.StartPosition(),
					EndPos:       assignment.Value.EndPosition(),
				},
			)
		}
	}

	return checkerError(errs)
}

func (checker *Checker) visitIndexExpressionAssignment(
	assignment *ast.AssignmentStatement,
	target *ast.IndexExpression,
	valueType Type,
) *CheckerError {
	var errs []error

	elementResult := checker.visitIndexingExpression(target.Expression, target.Index)
	errs = append(errs, elementResult.Errors...)

	elementType := elementResult.Type

	if elementType != nil && !checker.IsSubType(valueType, elementType) {
		errs = append(errs,
			&TypeMismatchError{
				ExpectedType: elementType,
				ActualType:   valueType,
				StartPos:     assignment.Value.StartPosition(),
				EndPos:       assignment.Value.EndPosition(),
			},
		)
	}

	return checkerError(errs)
}

func (checker *Checker) visitMemberExpressionAssignment(
	assignment *ast.AssignmentStatement,
	target *ast.MemberExpression,
	valueType Type,
) *CheckerError {
	var errs []error

	member, err := checker.visitMember(target)
	if err != nil {
		errs = append(errs, err.Errors...)
	}

	if member != nil {
		// check member is not constant

		if member.IsConstant {
			if member.IsInitialized {
				errs = append(errs,
					&AssignmentToConstantMemberError{
						Name:     target.Identifier,
						StartPos: assignment.Value.StartPosition(),
						EndPos:   assignment.Value.EndPosition(),
					},
				)
			}
		}

		member.IsInitialized = true

		// check value can be assigned to member
		if !checker.IsSubType(valueType, member.Type) {
			errs = append(errs,
				&TypeMismatchError{
					ExpectedType: member.Type,
					ActualType:   valueType,
					StartPos:     assignment.Value.StartPosition(),
					EndPos:       assignment.Value.EndPosition(),
				},
			)
		}
	}

	return checkerError(errs)
}

// visitIndexingExpression checks if the indexed expression is indexable,
// checks if the indexing expression can be used to index into the indexed expression,
// and returns the expected element type
//
func (checker *Checker) visitIndexingExpression(indexedExpression, indexingExpression ast.Expression) checkerResult {
	var errs []error

	indexedResult := indexedExpression.Accept(checker).(checkerResult)
	errs = append(errs, indexedResult.Errors...)
	indexedType := indexedResult.Type

	indexingResult := indexingExpression.Accept(checker).(checkerResult)
	errs = append(errs, indexingResult.Errors...)
	indexingType := indexingResult.Type

	// NOTE: check indexed type first for UX reasons

	// check indexed expression's type is indexable
	// by getting the expected element

	elementType := checker.IndexableElementType(indexedType)
	if elementType == nil {
		errs = append(errs,
			&NotIndexableTypeError{
				Type:     indexedType,
				StartPos: indexedExpression.StartPosition(),
				EndPos:   indexedExpression.EndPosition(),
			},
		)
	} else {

		// check indexing expression's type can be used to index
		// into indexed expression's type

		if !checker.IsIndexingType(indexingType, indexedType) {
			errs = append(errs,
				&NotIndexingTypeError{
					Type:     indexingType,
					StartPos: indexingExpression.StartPosition(),
					EndPos:   indexingExpression.EndPosition(),
				},
			)
		}
	}

	return checkerResult{
		Type:   elementType,
		Errors: errs,
	}
}

func (checker *Checker) VisitIdentifierExpression(expression *ast.IdentifierExpression) ast.Repr {
	variable, err := checker.findAndCheckVariable(expression)
	if err != nil {
		return checkerResult{
			// TODO: verify this OK
			Type:   &AnyType{},
			Errors: []error{err},
		}
	}

	return checkerResult{
		Type:   variable.Type,
		Errors: nil,
	}
}

func (checker *Checker) findAndCheckVariable(expression *ast.IdentifierExpression) (*Variable, error) {
	variable := checker.findVariable(expression.Identifier)
	if variable == nil {
		return nil, &NotDeclaredError{
			ExpectedKind: common.DeclarationKindValue,
			Name:         expression.Identifier,
			Pos:          expression.StartPosition(),
		}
	}

	return variable, nil
}

func (checker *Checker) visitBinaryOperation(expr *ast.BinaryExpression) (left, right checkerResult) {
	left = expr.Left.Accept(checker).(checkerResult)
	right = expr.Right.Accept(checker).(checkerResult)
	return
}

// TODO: split up

func (checker *Checker) VisitBinaryExpression(expression *ast.BinaryExpression) ast.Repr {
	var errs []error

	leftResult, rightResult := checker.visitBinaryOperation(expression)
	errs = append(errs, leftResult.Errors...)
	errs = append(errs, rightResult.Errors...)

	leftType := leftResult.Type
	rightType := rightResult.Type

	operation := expression.Operation
	operationKind := binaryOperationKind(operation)

	switch operationKind {
	case BinaryOperationKindIntegerArithmetic,
		BinaryOperationKindIntegerComparison:

		// check both types are integer subtypes

		leftIsInteger := checker.IsSubType(leftType, &IntegerType{})
		rightIsInteger := checker.IsSubType(rightType, &IntegerType{})

		if !leftIsInteger && !rightIsInteger {
			errs = append(errs,
				&InvalidBinaryOperandsError{
					Operation: operation,
					LeftType:  leftType,
					RightType: rightType,
					StartPos:  expression.StartPosition(),
					EndPos:    expression.EndPosition(),
				},
			)
		} else if !leftIsInteger {
			errs = append(errs,
				&InvalidBinaryOperandError{
					Operation:    operation,
					Side:         common.OperandSideLeft,
					ExpectedType: &IntegerType{},
					ActualType:   leftType,
					StartPos:     expression.Left.StartPosition(),
					EndPos:       expression.Left.EndPosition(),
				},
			)
		} else if !rightIsInteger {
			errs = append(errs,
				&InvalidBinaryOperandError{
					Operation:    operation,
					Side:         common.OperandSideRight,
					ExpectedType: &IntegerType{},
					ActualType:   rightType,
					StartPos:     expression.Right.StartPosition(),
					EndPos:       expression.Right.EndPosition(),
				},
			)
		}

		// check both types are equal

		if !leftType.Equal(rightType) {
			errs = append(errs,
				&InvalidBinaryOperandsError{
					Operation: operation,
					LeftType:  leftType,
					RightType: rightType,
					StartPos:  expression.StartPosition(),
					EndPos:    expression.EndPosition(),
				},
			)
		}

		switch operationKind {
		case BinaryOperationKindIntegerArithmetic:
			return checkerResult{
				Type:   leftType,
				Errors: errs,
			}
		case BinaryOperationKindIntegerComparison:
			return checkerResult{
				Type:   &BoolType{},
				Errors: errs,
			}
		}

		panic(&errors.UnreachableError{})

	case BinaryOperationKindEquality:
		// check both types are equal, and boolean subtypes or integer subtypes

		if !(leftType.Equal(rightType) &&
			(checker.IsSubType(leftType, &BoolType{}) || checker.IsSubType(leftType, &IntegerType{}))) {

			errs = append(errs,
				&InvalidBinaryOperandsError{
					Operation: operation,
					LeftType:  leftType,
					RightType: rightType,
					StartPos:  expression.StartPosition(),
					EndPos:    expression.EndPosition(),
				},
			)
		}

		return checkerResult{
			Type:   &BoolType{},
			Errors: errs,
		}

	case BinaryOperationKindBooleanLogic:

		// check both types are integer subtypes

		leftIsBool := checker.IsSubType(leftType, &BoolType{})
		rightIsBool := checker.IsSubType(rightType, &BoolType{})

		if !leftIsBool && !rightIsBool {
			errs = append(errs,
				&InvalidBinaryOperandsError{
					Operation: operation,
					LeftType:  leftType,
					RightType: rightType,
					StartPos:  expression.StartPosition(),
					EndPos:    expression.EndPosition(),
				},
			)
		} else if !leftIsBool {
			errs = append(errs,
				&InvalidBinaryOperandError{
					Operation:    operation,
					Side:         common.OperandSideLeft,
					ExpectedType: &BoolType{},
					ActualType:   leftType,
					StartPos:     expression.Left.StartPosition(),
					EndPos:       expression.Left.EndPosition(),
				},
			)
		} else if !rightIsBool {
			errs = append(errs,
				&InvalidBinaryOperandError{
					Operation:    operation,
					Side:         common.OperandSideRight,
					ExpectedType: &BoolType{},
					ActualType:   rightType,
					StartPos:     expression.Right.StartPosition(),
					EndPos:       expression.Right.EndPosition(),
				},
			)
		}

		return checkerResult{
			Type:   &BoolType{},
			Errors: errs,
		}
	}

	panic(&unsupportedOperation{
		kind:      common.OperationKindBinary,
		operation: operation,
		startPos:  expression.StartPosition(),
		endPos:    expression.EndPosition(),
	})
}

func (checker *Checker) VisitUnaryExpression(expression *ast.UnaryExpression) ast.Repr {
	var errs []error

	valueResult := expression.Expression.Accept(checker).(checkerResult)
	errs = append(errs, valueResult.Errors...)
	valueType := valueResult.Type

	switch expression.Operation {
	case ast.OperationNegate:
		if !checker.IsSubType(valueType, &BoolType{}) {
			errs = append(errs,
				&InvalidUnaryOperandError{
					Operation:    expression.Operation,
					ExpectedType: &BoolType{},
					ActualType:   valueType,
					StartPos:     expression.Expression.StartPosition(),
					EndPos:       expression.Expression.EndPosition(),
				},
			)
		}
		return checkerResult{
			Type:   valueType,
			Errors: errs,
		}

	case ast.OperationMinus:
		if !checker.IsSubType(valueType, &IntegerType{}) {
			errs = append(errs,
				&InvalidUnaryOperandError{
					Operation:    expression.Operation,
					ExpectedType: &IntegerType{},
					ActualType:   valueType,
					StartPos:     expression.Expression.StartPosition(),
					EndPos:       expression.Expression.EndPosition(),
				},
			)
		}
		return checkerResult{
			Type:   valueType,
			Errors: errs,
		}
	}

	panic(&unsupportedOperation{
		kind:      common.OperationKindUnary,
		operation: expression.Operation,
		startPos:  expression.StartPos,
		endPos:    expression.EndPos,
	})
}

func (checker *Checker) VisitExpressionStatement(statement *ast.ExpressionStatement) ast.Repr {
	return statement.Expression.Accept(checker).(checkerResult)
}

func (checker *Checker) VisitBoolExpression(expression *ast.BoolExpression) ast.Repr {
	return checkerResult{
		Type:   &BoolType{},
		Errors: nil,
	}
}

func (checker *Checker) VisitIntExpression(expression *ast.IntExpression) ast.Repr {
	return checkerResult{
		Type:   &IntType{},
		Errors: nil,
	}
}

func (checker *Checker) VisitArrayExpression(expression *ast.ArrayExpression) ast.Repr {
	var errs []error

	// visit all elements, ensure they are all the same type

	var elementType Type

	for _, value := range expression.Values {
		valueResult := value.Accept(checker).(checkerResult)
		errs = append(errs, valueResult.Errors...)
		valueType := valueResult.Type

		// infer element type from first element
		// TODO: find common super type?
		if elementType == nil {
			elementType = valueType
		} else if !checker.IsSubType(valueType, elementType) {
			errs = append(errs,
				&TypeMismatchError{
					ExpectedType: elementType,
					ActualType:   valueType,
					StartPos:     value.StartPosition(),
					EndPos:       value.EndPosition(),
				},
			)
		}
	}

	// TODO: use bottom type
	//if elementType == nil {
	//
	//}

	arrayType := &ConstantSizedType{
		Size: len(expression.Values),
		Type: elementType,
	}

	return checkerResult{
		Type:   arrayType,
		Errors: errs,
	}
}

func (checker *Checker) VisitMemberExpression(expression *ast.MemberExpression) ast.Repr {
	var errs []error

	member, err := checker.visitMember(expression)
	if err != nil {
		errs = append(errs, err.Errors...)
	}

	var memberType Type = &AnyType{}
	if member != nil {
		memberType = member.Type
	}

	return checkerResult{
		Type:   memberType,
		Errors: errs,
	}
}

func (checker *Checker) visitMember(expression *ast.MemberExpression) (*Member, *CheckerError) {
	var errs []error

	result := expression.Expression.Accept(checker).(checkerResult)
	errs = append(errs, result.Errors...)

	identifier := expression.Identifier

	var member *Member
	structureType, ok := result.Type.(*StructureType)
	if ok {
		member, ok = structureType.Members[identifier]
	}

	if !ok {
		errs = append(errs,
			&NotDeclaredMemberError{
				Type:     result.Type,
				Name:     identifier,
				StartPos: expression.StartPos,
				EndPos:   expression.EndPos,
			},
		)
	}

	return member, checkerError(errs)
}

func (checker *Checker) VisitIndexExpression(expression *ast.IndexExpression) ast.Repr {
	return checker.visitIndexingExpression(expression.Expression, expression.Index)
}

func (checker *Checker) VisitConditionalExpression(expression *ast.ConditionalExpression) ast.Repr {
	var errs []error

	thenType, elseType, err := checker.visitConditional(expression.Test, expression.Then, expression.Else)
	if err != nil {
		// NOTE: append, don't return
		errs = append(errs, err.Errors...)
	}

	if thenType == nil || elseType == nil {
		panic(&errors.UnreachableError{})
	}

	// TODO: improve
	resultType := thenType

	if !checker.IsSubType(elseType, resultType) {
		errs = append(errs,
			&TypeMismatchError{
				ExpectedType: resultType,
				ActualType:   elseType,
				StartPos:     expression.Else.StartPosition(),
				EndPos:       expression.Else.EndPosition(),
			},
		)
	}

	return checkerResult{
		Type:   resultType,
		Errors: errs,
	}
}

func (checker *Checker) VisitInvocationExpression(invocationExpression *ast.InvocationExpression) ast.Repr {
	var errs []error

	// check the invoked expression can be invoked

	invokedExpression := invocationExpression.Expression
	expressionResult := invokedExpression.Accept(checker).(checkerResult)
	errs = append(errs, expressionResult.Errors...)

	expressionType := expressionResult.Type

	var returnType Type
	functionType, ok := expressionType.(*FunctionType)
	if !ok {
		errs = append(errs,
			&NotCallableError{
				Type:     expressionType,
				StartPos: invokedExpression.StartPosition(),
				EndPos:   invokedExpression.EndPosition(),
			},
		)
	} else {
		// invoked expression has function type

		if err := checker.checkInvocationArguments(invocationExpression, functionType); err != nil {
			errs = append(errs, err.Errors...)
		}

		// if the invocation refers directly to the name of the function as stated in the declaration,
		// the argument labels need to be supplied

		if identifierExpression, ok := invokedExpression.(*ast.IdentifierExpression); ok {
			if err := checker.checkInvocationArgumentLabels(
				invocationExpression,
				identifierExpression,
			); err != nil {
				errs = append(errs, err.Errors...)
			}
		}

		returnType = functionType.ReturnType
	}

	return checkerResult{
		Type:   returnType,
		Errors: errs,
	}
}

func (checker *Checker) checkInvocationArgumentLabels(
	invocationExpression *ast.InvocationExpression,
	identifierExpression *ast.IdentifierExpression,
) *CheckerError {
	var errs []error

	variable, err := checker.findAndCheckVariable(identifierExpression)
	if err != nil {
		errs = append(errs, err)
	} else if variable != nil {
		if variable.ArgumentLabels != nil {
			argumentCount := len(invocationExpression.Arguments)

			for i, argumentLabel := range variable.ArgumentLabels {
				if i >= argumentCount {
					break
				}

				argument := invocationExpression.Arguments[i]
				providedLabel := argument.Label
				if argumentLabel == ArgumentLabelNotRequired {
					// argument label is not required,
					// check it is not provided

					if providedLabel != "" {
						errs = append(errs,
							&IncorrectArgumentLabelError{
								ActualArgumentLabel:   providedLabel,
								ExpectedArgumentLabel: "",
								StartPos:              argument.Expression.StartPosition(),
								EndPos:                argument.Expression.EndPosition(),
							},
						)
					}
				} else {
					// argument label is required,
					// check it is provided and correct
					if providedLabel == "" {
						errs = append(errs,
							&MissingArgumentLabelError{
								ExpectedArgumentLabel: argumentLabel,
								StartPos:              argument.Expression.StartPosition(),
								EndPos:                argument.Expression.EndPosition(),
							},
						)
					} else if providedLabel != argumentLabel {
						errs = append(errs,
							&IncorrectArgumentLabelError{
								ActualArgumentLabel:   providedLabel,
								ExpectedArgumentLabel: argumentLabel,
								StartPos:              argument.Expression.StartPosition(),
								EndPos:                argument.Expression.EndPosition(),
							},
						)
					}
				}
			}
		}
	}

	return checkerError(errs)
}

func (checker *Checker) checkInvocationArguments(
	invocationExpression *ast.InvocationExpression,
	functionType *FunctionType,
) *CheckerError {
	var errs []error

	argumentCount := len(invocationExpression.Arguments)

	// check the invocation's argument count matches the function's parameter count
	parameterCount := len(functionType.ParameterTypes)
	if argumentCount != parameterCount {
		errs = append(errs,
			&ArgumentCountError{
				ParameterCount: parameterCount,
				ArgumentCount:  argumentCount,
				StartPos:       invocationExpression.StartPosition(),
				EndPos:         invocationExpression.EndPosition(),
			},
		)
	}

	minCount := argumentCount
	if parameterCount < argumentCount {
		minCount = parameterCount
	}

	for i := 0; i < minCount; i++ {
		// ensure the type of the argument matches the type of the parameter

		parameterType := functionType.ParameterTypes[i]
		argument := invocationExpression.Arguments[i]

		argumentResult := argument.Expression.Accept(checker).(checkerResult)
		errs = append(errs, argumentResult.Errors...)
		argumentType := argumentResult.Type

		if argumentType != nil && !checker.IsSubType(argumentType, parameterType) {
			errs = append(errs,
				&TypeMismatchError{
					ExpectedType: parameterType,
					ActualType:   argumentType,
					StartPos:     argument.Expression.StartPosition(),
					EndPos:       argument.Expression.EndPosition(),
				},
			)
		}
	}

	return checkerError(errs)
}

func (checker *Checker) VisitFunctionExpression(expression *ast.FunctionExpression) ast.Repr {
	var errs []error

	// TODO: infer
	functionType, err := checker.functionType(expression.Parameters, expression.ReturnType)
	if err != nil {
		// NOTE: append, don't return
		errs = append(errs, err.Errors...)
	}

	if err := checker.checkFunction(
		expression.Parameters,
		functionType,
		expression.Block,
	); err != nil {
		// NOTE: append, don't return
		errs = append(errs, err.Errors...)
	}

	return checkerResult{
		Type:   functionType,
		Errors: errs,
	}
}

// ConvertType converts an AST type representation to a sema type
func (checker *Checker) ConvertType(t ast.Type) (Type, *CheckerError) {
	var errs []error

	switch t := t.(type) {
	case *ast.NominalType:
		result := checker.findType(t.Identifier)
		if result == nil {
			err := &CheckerError{
				Errors: []error{
					&NotDeclaredError{
						ExpectedKind: common.DeclarationKindType,
						Name:         t.Identifier,
<<<<<<< HEAD
						Pos:          t.Pos,
=======
						StartPos:     t.StartPosition(),
						EndPos:       t.EndPosition(),
>>>>>>> 78dfffb2
					},
				},
			}
			return &AnyType{}, err
		}
		return result, nil

	case *ast.VariableSizedType:
		elementType, err := checker.ConvertType(t.Type)
		if err != nil {
			// NOTE: append, don't return
			errs = append(errs, err.Errors...)
		}

		return &VariableSizedType{
			Type: elementType,
		}, checkerError(errs)

	case *ast.ConstantSizedType:
		elementType, err := checker.ConvertType(t.Type)
		if err != nil {
			// NOTE: append, don't return
			errs = append(errs, err.Errors...)
		}

		return &ConstantSizedType{
			Type: elementType,
			Size: t.Size,
		}, checkerError(errs)

	case *ast.FunctionType:
		var parameterTypes []Type
		for _, parameterType := range t.ParameterTypes {
			parameterType, err := checker.ConvertType(parameterType)
			if err != nil {
				// NOTE: append, don't return
				errs = append(errs, err.Errors...)
			}
			// NOTE: still append parameter type, even if there's an error
			parameterTypes = append(parameterTypes, parameterType)
		}

		returnType, err := checker.ConvertType(t.ReturnType)
		if err != nil {
			// NOTE: append, don't return
			errs = append(errs, err.Errors...)
		}

		return &FunctionType{
			ParameterTypes: parameterTypes,
			ReturnType:     returnType,
		}, checkerError(errs)
	}

	panic(&astTypeConversionError{invalidASTType: t})
}

func (checker *Checker) declareFunction(
	identifier string,
	identifierPosition *ast.Position,
	functionType *FunctionType,
	argumentLabels []string,
) *CheckerError {
	var errs []error

	// check if variable with this identifier is already declared in the current scope
	existingVariable := checker.findVariable(identifier)
	depth := checker.valueActivations.Depth()
	if existingVariable != nil && existingVariable.Depth == depth {
		errs = append(errs,
			&RedeclarationError{
				Kind:        common.DeclarationKindFunction,
				Name:        identifier,
				Pos:         identifierPosition,
				PreviousPos: existingVariable.Pos,
			},
		)
	}

	// variable with this identifier is not declared in current scope, declare it
	checker.setVariable(
		identifier,
		&Variable{
			IsConstant:     true,
			Depth:          depth,
			Type:           functionType,
			ArgumentLabels: argumentLabels,
			Pos:            identifierPosition,
		},
	)

	return checkerError(errs)
}

func (checker *Checker) enterFunction(functionType *FunctionType) {
	checker.functionContexts = append(checker.functionContexts,
		&functionContext{
			returnType: functionType.ReturnType,
		})
}

func (checker *Checker) leaveFunction() {
	lastIndex := len(checker.functionContexts) - 1
	checker.functionContexts = checker.functionContexts[:lastIndex]
}

func (checker *Checker) currentFunction() *functionContext {
	lastIndex := len(checker.functionContexts) - 1
	if lastIndex < 0 {
		return nil
	}
	return checker.functionContexts[lastIndex]
}

func (checker *Checker) functionType(parameters []*ast.Parameter, returnType ast.Type) (*FunctionType, *CheckerError) {
	var errs []error

	parameterTypes, err := checker.parameterTypes(parameters)
	if err != nil {
		// NOTE: append, don't return
		errs = append(errs, err.Errors...)
	}

	var convertedReturnType Type = &VoidType{}
	if returnType != nil {
		var err *CheckerError
		convertedReturnType, err = checker.ConvertType(returnType)
		if err != nil {
			// NOTE: append, don't return
			errs = append(errs, err.Errors...)
		}
	}

	return &FunctionType{
		ParameterTypes: parameterTypes,
		ReturnType:     convertedReturnType,
	}, checkerError(errs)
}

func (checker *Checker) parameterTypes(parameters []*ast.Parameter) ([]Type, *CheckerError) {
	var errs []error

	parameterTypes := make([]Type, len(parameters))
	for i, parameter := range parameters {
		parameterType, err := checker.ConvertType(parameter.Type)
		if err != nil {
			// NOTE: append, don't return
			errs = append(errs, err.Errors...)
		}
		// NOTE: still assigning parameter type
		parameterTypes[i] = parameterType
	}

	return parameterTypes, checkerError(errs)
}

// visitConditional checks a conditional. the test expression must be a boolean.
// the then and else elements may be expressions, in which case the types are returned.
func (checker *Checker) visitConditional(
	test ast.Expression,
	thenElement ast.Element,
	elseElement ast.Element,
) (
	thenType, elseType Type, err *CheckerError,
) {
	var errs []error

	testResult := test.Accept(checker).(checkerResult)
	errs = append(errs, testResult.Errors...)

	testType := testResult.Type

	if !checker.IsSubType(testType, &BoolType{}) {
		errs = append(errs,
			&TypeMismatchError{
				ExpectedType: &BoolType{},
				ActualType:   testType,
				StartPos:     test.StartPosition(),
				EndPos:       test.EndPosition(),
			},
		)
	}

	thenResult := thenElement.Accept(checker).(checkerResult)
	errs = append(errs, thenResult.Errors...)

	elseResult, ok := elseElement.Accept(checker).(checkerResult)
	if ok {
		errs = append(errs, elseResult.Errors...)
	}

	return thenResult.Type, elseResult.Type, checkerError(errs)
}

func (checker *Checker) VisitStructureDeclaration(structure *ast.StructureDeclaration) ast.Repr {
	var errs []error

	if err := checker.checkStructureFieldAndFunctionIdentifiers(structure); err != nil {
		errs = append(errs, err.Errors...)
	}

	if err := checker.checkStructureFields(structure.Fields); err != nil {
		errs = append(errs, err.Errors...)
	}

	structureType, err := checker.structureType(structure)
	if err != nil {
		errs = append(errs, err.Errors...)
	}

	if err := checker.declareType(structure.Identifier, structure.IdentifierPos, structureType); err != nil {
		errs = append(errs, err.Errors...)
	}

	// declare the constructor function before checking initializer and functions,
	// so the constructor function can be referred to inside them

	if err := checker.declareStructureConstructor(structure, structureType); err != nil {
		errs = append(errs, err.Errors...)
	}

	// check the initializer

	initializer := structure.Initializer
	if initializer != nil {
		if err := checker.checkStructureInitializer(initializer, structureType); err != nil {
			errs = append(errs, err.Errors...)
		}
	} else if len(structure.Fields) > 0 {
		firstField := structure.Fields[0]

		// structure has fields, but no initializer
		errs = append(errs,
			&MissingInitializerError{
				StructureType:  structureType,
				FirstFieldName: firstField.Identifier,
				FirstFieldPos:  firstField.IdentifierPos,
			},
		)
	}

	// TODO: very simple field initialization check for now.
	//  perform proper definite assignment analysis

	if structureType != nil {
		for _, field := range structure.Fields {
			name := field.Identifier
			member := structureType.Members[name]

			if !member.IsInitialized {
				errs = append(errs,
					&FieldUninitializedError{
						Name:          name,
						Pos:           field.IdentifierPos,
						StructureType: structureType,
					},
				)
			}
		}
	}

	if err := checker.checkStructureFunctions(structure.Functions, structureType); err != nil {
		errs = append(errs, err.Errors...)
	}

	return checkerResult{
		Type:   nil,
		Errors: errs,
	}
}

func (checker *Checker) declareStructureConstructor(
	structure *ast.StructureDeclaration,
	structureType *StructureType,
) *CheckerError {
	var errs []error

	functionType := &FunctionType{
		ReturnType: structureType,
	}
	var argumentLabels []string

	initializer := structure.Initializer
	if initializer != nil {
		// NOTE: IGNORING errors, because initializer will be checked separately
		// in `VisitInitializerDeclaration`, otherwise we get error duplicates

		parameterTypes, _ := checker.parameterTypes(initializer.Parameters)

		functionType = &FunctionType{
			ParameterTypes: parameterTypes,
			ReturnType:     structureType,
		}
	}

	if err := checker.declareFunction(
		structure.Identifier,
		structure.IdentifierPos,
		functionType,
		argumentLabels,
	); err != nil {
		// NOTE: append, don't return
		errs = append(errs, err.Errors...)
	}

	return checkerError(errs)
}

func (checker *Checker) structureType(structure *ast.StructureDeclaration) (*StructureType, *CheckerError) {
	var errs []error

	fieldCount := len(structure.Fields)
	functionCount := len(structure.Functions)

	members := make(map[string]*Member, fieldCount+functionCount)

	// declare a member for each field
	for _, field := range structure.Fields {
		fieldType, err := checker.ConvertType(field.Type)
		if err != nil {
			// NOTE: append, don't return
			errs = append(errs, err.Errors...)
		}

		// NOTE: still declare member
		members[field.Identifier] = &Member{
			Type:          fieldType,
			IsConstant:    field.IsConstant,
			IsInitialized: false,
		}
	}

	// declare a member for each function
	for _, function := range structure.Functions {
		functionType, err := checker.functionType(function.Parameters, function.ReturnType)
		if err != nil {
			// NOTE: append, don't return
			errs = append(errs, err.Errors...)
		}

		// NOTE: still declare member
		members[function.Identifier] = &Member{
			Type:          functionType,
			IsConstant:    true,
			IsInitialized: true,
		}
	}

	return &StructureType{
		Identifier: structure.Identifier,
		Members:    members,
	}, checkerError(errs)
}

func (checker *Checker) checkStructureFields(fields []*ast.FieldDeclaration) *CheckerError {
	var errs []error

	for _, field := range fields {
		result := field.Accept(checker).(checkerResult)
		errs = append(errs, result.Errors...)
	}

	return checkerError(errs)
}

func (checker *Checker) checkStructureInitializer(
	initializer *ast.InitializerDeclaration,
	selfType *StructureType,
) *CheckerError {
	var errs []error

	// NOTE: new activation, so `self`
	// is only visible inside initializer

	checker.valueActivations.PushCurrent()
	defer checker.valueActivations.Pop()

	checker.declareSelf(selfType)

	result := initializer.Accept(checker).(checkerResult)
	errs = append(errs, result.Errors...)

	return checkerError(errs)
}

func (checker *Checker) checkStructureFunctions(
	functions []*ast.FunctionDeclaration,
	selfType *StructureType,
) *CheckerError {
	var errs []error

	for _, function := range functions {
		func() {
			// NOTE: new activation, as function declarations
			// shouldn't be visible in other function declarations,
			// and `self` is is only visible inside function
			checker.valueActivations.PushCurrent()
			defer checker.valueActivations.Pop()

			checker.declareSelf(selfType)

			result := function.Accept(checker).(checkerResult)
			errs = append(errs, result.Errors...)
		}()
	}

	return checkerError(errs)
}

func (checker *Checker) declareSelf(selfType *StructureType) {

	// NOTE: declare `self` one depth lower ("inside" function),
	// so it can't be re-declared by the function's parameters

	depth := checker.valueActivations.Depth() + 1

	self := &Variable{
		Type:       selfType,
		IsConstant: true,
		Depth:      depth,
	}

	checker.setVariable(SelfIdentifier, self)
}

// checkStructureFieldAndFunctionIdentifiers checks the structure's fields and functions
// are unique and aren't named `init`
//
func (checker *Checker) checkStructureFieldAndFunctionIdentifiers(structure *ast.StructureDeclaration) *CheckerError {
	var errs []error

	positions := map[string]*ast.Position{}

	checkName := func(name string, pos *ast.Position, kind common.DeclarationKind) {
		if name == InitializerIdentifier {
			errs = append(errs,
				&InvalidNameError{
					Name: name,
					Pos:  structure.IdentifierPos,
				},
			)
		}

		if previousPos, ok := positions[name]; ok {
			errs = append(errs,
				&RedeclarationError{
					Name:        name,
					Pos:         pos,
					Kind:        kind,
					PreviousPos: previousPos,
				},
			)
		} else {
			positions[name] = pos
		}
	}

	for _, field := range structure.Fields {
		checkName(
			field.Identifier,
			field.IdentifierPos,
			common.DeclarationKindField,
		)
	}

	for _, function := range structure.Functions {
		checkName(
			function.Identifier,
			function.IdentifierPos,
			common.DeclarationKindFunction,
		)
	}

	return checkerError(errs)
}

func (checker *Checker) declareType(
	identifier string,
	identifierPos *ast.Position,
	newType Type,
) *CheckerError {
	var errs []error

	existingType := checker.findType(identifier)
	if existingType != nil {
		errs = append(errs,
			&RedeclarationError{
				Kind: common.DeclarationKindType,
				Name: identifier,
				Pos:  identifierPos,
				// TODO: previous pos
			},
		)
	}

	// type with this identifier is not declared in current scope, declare it
	checker.setType(identifier, newType)

	return checkerError(errs)
}

func (checker *Checker) VisitFieldDeclaration(field *ast.FieldDeclaration) ast.Repr {

	// NOTE: field type is already checked when determining structure function in `structureType`

	return checkerResult{
		Type:   nil,
		Errors: nil,
	}
}

func (checker *Checker) VisitInitializerDeclaration(initializer *ast.InitializerDeclaration) ast.Repr {
	var errs []error

	// check the initializer is named properly
	identifier := initializer.Identifier
	if identifier != InitializerIdentifier {
		errs = append(errs,
			&InvalidInitializerNameError{
				Name: identifier,
				Pos:  initializer.StartPos,
			},
		)
	}

	functionType, err := checker.functionType(initializer.Parameters, nil)
	if err != nil {
		// NOTE: append, don't return
		errs = append(errs, err.Errors...)
	}

	if err := checker.checkFunction(
		initializer.Parameters,
		functionType,
		initializer.Block,
	); err != nil {
		// NOTE: append, don't return
		errs = append(errs, err.Errors...)
	}

	return checkerResult{
		Type:   nil,
		Errors: errs,
	}
}<|MERGE_RESOLUTION|>--- conflicted
+++ resolved
@@ -1407,12 +1407,8 @@
 					&NotDeclaredError{
 						ExpectedKind: common.DeclarationKindType,
 						Name:         t.Identifier,
-<<<<<<< HEAD
-						Pos:          t.Pos,
-=======
 						StartPos:     t.StartPosition(),
 						EndPos:       t.EndPosition(),
->>>>>>> 78dfffb2
 					},
 				},
 			}
