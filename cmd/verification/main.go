--- conflicted
+++ resolved
@@ -65,14 +65,10 @@
 		}).
 		Component("ingest engine", func(node *cmd.FlowNodeBuilder) (module.ReadyDoneAware, error) {
 			alpha := 10
-<<<<<<< HEAD
-			assigner := chunks.NewPublicAssignment(alpha)
-=======
-			assigner, err := assignment.NewPublicAssignment(alpha)
+			assigner, err := chunks.NewPublicAssignment(alpha)
 			if err != nil {
 				return nil, err
 			}
->>>>>>> b1d61a48
 			// https://github.com/dapperlabs/flow-go/issues/2703
 			// proper place and only referenced here
 			// Todo the hardcoded default value should be parameterized as alpha in a
