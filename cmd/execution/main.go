package main

import (
	"github.com/dapperlabs/flow-go/cmd"
	"github.com/dapperlabs/flow-go/engine/execution/execution"
<<<<<<< HEAD
	"github.com/dapperlabs/flow-go/engine/execution/execution/components/computer"
	"github.com/dapperlabs/flow-go/engine/execution/execution/components/executor"
	"github.com/dapperlabs/flow-go/engine/execution/execution/modules/context"
=======
	"github.com/dapperlabs/flow-go/engine/execution/execution/executor"
	"github.com/dapperlabs/flow-go/engine/execution/execution/virtualmachine"
>>>>>>> aaa846a3
	"github.com/dapperlabs/flow-go/language/runtime"
	"github.com/dapperlabs/flow-go/module"
	storage "github.com/dapperlabs/flow-go/storage/mock"
)

func main() {

	cmd.
		FlowNode("execution").
		Component("execution engine", func(node *cmd.FlowNodeBuilder) module.ReadyDoneAware {

			node.Logger.Info().Msg("initializing execution engine")

			rt := runtime.NewInterpreterRuntime()
<<<<<<< HEAD
			comp := computer.New(rt, context.NewProvider())
			exec := executor.New(comp)
=======
			vm := virtualmachine.New(rt)
			blockExec := executor.NewBlockExecutor(vm)
>>>>>>> aaa846a3

			// TODO: replace mock with real implementation
			collections := &storage.Collections{}

			engine, err := execution.New(
				node.Logger,
				node.Network,
				node.Me,
				collections,
<<<<<<< HEAD
				exec,
=======
				blockExec,
>>>>>>> aaa846a3
			)
			node.MustNot(err).Msg("could not initialize execution engine")
			return engine
		}).Run()

}<|MERGE_RESOLUTION|>--- conflicted
+++ resolved
@@ -3,14 +3,8 @@
 import (
 	"github.com/dapperlabs/flow-go/cmd"
 	"github.com/dapperlabs/flow-go/engine/execution/execution"
-<<<<<<< HEAD
-	"github.com/dapperlabs/flow-go/engine/execution/execution/components/computer"
-	"github.com/dapperlabs/flow-go/engine/execution/execution/components/executor"
-	"github.com/dapperlabs/flow-go/engine/execution/execution/modules/context"
-=======
 	"github.com/dapperlabs/flow-go/engine/execution/execution/executor"
 	"github.com/dapperlabs/flow-go/engine/execution/execution/virtualmachine"
->>>>>>> aaa846a3
 	"github.com/dapperlabs/flow-go/language/runtime"
 	"github.com/dapperlabs/flow-go/module"
 	storage "github.com/dapperlabs/flow-go/storage/mock"
@@ -25,13 +19,8 @@
 			node.Logger.Info().Msg("initializing execution engine")
 
 			rt := runtime.NewInterpreterRuntime()
-<<<<<<< HEAD
-			comp := computer.New(rt, context.NewProvider())
-			exec := executor.New(comp)
-=======
 			vm := virtualmachine.New(rt)
 			blockExec := executor.NewBlockExecutor(vm)
->>>>>>> aaa846a3
 
 			// TODO: replace mock with real implementation
 			collections := &storage.Collections{}
@@ -41,11 +30,7 @@
 				node.Network,
 				node.Me,
 				collections,
-<<<<<<< HEAD
-				exec,
-=======
 				blockExec,
->>>>>>> aaa846a3
 			)
 			node.MustNot(err).Msg("could not initialize execution engine")
 			return engine
