package run

import (
	"fmt"

	"github.com/dapperlabs/flow-go/model/cluster"
	"github.com/dapperlabs/flow-go/model/flow"
	clusterstate "github.com/dapperlabs/flow-go/state/cluster"
)

func GenerateRootClusterBlocks(epoch uint64, clusters flow.ClusterList) []*cluster.Block {
	clusterBlocks := make([]*cluster.Block, len(clusters))
	for i := range clusterBlocks {
		cluster, ok := clusters.ByIndex(uint(i))
		if !ok {
			panic(fmt.Sprintf("failed to get cluster by index: %v", i))
		}

<<<<<<< HEAD
		clusterBlocks[i] = protocol.CanonicalClusterRootBlock(epoch, cluster)
=======
		clusterBlocks[i] = clusterstate.CanonicalRootBlock(epoch, cluster)
>>>>>>> 5e32ecc2
	}
	return clusterBlocks
}<|MERGE_RESOLUTION|>--- conflicted
+++ resolved
@@ -16,11 +16,7 @@
 			panic(fmt.Sprintf("failed to get cluster by index: %v", i))
 		}
 
-<<<<<<< HEAD
-		clusterBlocks[i] = protocol.CanonicalClusterRootBlock(epoch, cluster)
-=======
 		clusterBlocks[i] = clusterstate.CanonicalRootBlock(epoch, cluster)
->>>>>>> 5e32ecc2
 	}
 	return clusterBlocks
 }