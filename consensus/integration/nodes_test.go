--- conflicted
+++ resolved
@@ -133,14 +133,9 @@
 	blocksDB := storage.NewBlocks(db, headersDB, payloadsDB)
 	setupsDB := storage.NewEpochSetups(metrics, db)
 	commitsDB := storage.NewEpochCommits(metrics, db)
-<<<<<<< HEAD
-
-	state, err := protocol.NewState(metrics, db, headersDB, sealsDB, indexDB, payloadsDB, blocksDB, setupsDB, commitsDB)
-=======
 	statusesDB := storage.NewEpochStatuses(metrics, db)
 
 	state, err := protocol.NewState(metrics, db, headersDB, sealsDB, indexDB, payloadsDB, blocksDB, setupsDB, commitsDB, statusesDB)
->>>>>>> 5e32ecc2
 	require.NoError(t, err)
 
 	err = state.Mutate().Bootstrap(root, result, seal)
