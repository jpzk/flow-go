package flow

import (
	"encoding/json"
	"fmt"
	"math"
	"math/rand"
	"regexp"
	"sort"
	"strconv"

	"github.com/pkg/errors"
	"github.com/vmihailenco/msgpack"

	"github.com/onflow/flow-go/crypto"
)

// rxid is the regex for parsing node identity entries.
var rxid = regexp.MustCompile(`^(collection|consensus|execution|verification|access)-([0-9a-fA-F]{64})@([\w\d]+|[\w\d][\w\d\-]*[\w\d](?:\.*[\w\d][\w\d\-]*[\w\d])*|[\w\d][\w\d\-]*[\w\d])(:[\d]+)?=(\d{1,20})$`)

// Identity represents a node identity.
type Identity struct {
	// NodeID uniquely identifies a particular node. A node's ID is fixed for
	// the duration of that node's participation in the network.
	NodeID  Identifier
	Address string
	Role    Role
	// Stake represents the node's *weight*. The stake (quantity of $FLOW held
	// in escrow during the node's participation) is strictly managed by the
	// service account. The protocol software strictly considers weight, which
	// represents how much voting power a given node has.
	//
	// NOTE: Nodes that are registered for an upcoming epoch, or that are in
	// the process of un-staking, have 0 weight.
	//
	// TODO: to be renamed to Weight
	Stake uint64
	// Ejected represents whether a node has been permanently removed from the
	// network. A node may be ejected for either:
	// * committing one protocol felony
	// * committing a series of protocol misdemeanours
	Ejected       bool
	StakingPubKey crypto.PublicKey
	NetworkPubKey crypto.PublicKey
}

// ParseIdentity parses a string representation of an identity.
func ParseIdentity(identity string) (*Identity, error) {

	// use the regex to match the four parts of an identity
	matches := rxid.FindStringSubmatch(identity)
	if len(matches) != 6 {
		return nil, errors.New("invalid identity string format")
	}

	// none of these will error as they are checked by the regex
	var nodeID Identifier
	nodeID, err := HexStringToIdentifier(matches[2])
	if err != nil {
		return nil, err
	}
	address := matches[3] + matches[4]
	role, _ := ParseRole(matches[1])
	stake, _ := strconv.ParseUint(matches[5], 10, 64)

	// create the identity
	iy := Identity{
		NodeID:  nodeID,
		Address: address,
		Role:    role,
		Stake:   stake,
	}

	return &iy, nil
}

// String returns a string representation of the identity.
func (iy Identity) String() string {
	return fmt.Sprintf("%s-%s@%s=%d", iy.Role, iy.NodeID.String(), iy.Address, iy.Stake)
}

// ID returns a unique identifier for the identity.
func (iy Identity) ID() Identifier {
	return iy.NodeID
}

// Checksum returns a checksum for the identity including mutable attributes.
func (iy Identity) Checksum() Identifier {
	return MakeID(iy)
}

type encodableIdentity struct {
	NodeID        Identifier
	Address       string
	Role          Role
	Stake         uint64
	StakingPubKey []byte
	NetworkPubKey []byte
}

func encodableFromIdentity(iy Identity) (encodableIdentity, error) {
	ie := encodableIdentity{iy.NodeID, iy.Address, iy.Role, iy.Stake, nil, nil}
	if iy.StakingPubKey != nil {
		ie.StakingPubKey = iy.StakingPubKey.Encode()
	}
	if iy.NetworkPubKey != nil {
		ie.NetworkPubKey = iy.NetworkPubKey.Encode()
	}
	return ie, nil
}

func (iy Identity) MarshalJSON() ([]byte, error) {
	encodable, err := encodableFromIdentity(iy)
	if err != nil {
		return nil, fmt.Errorf("could not convert to encodable: %w", err)
	}
	data, err := json.Marshal(encodable)
	if err != nil {
		return nil, fmt.Errorf("could not encode json: %w", err)
	}
	return data, nil
}

func (iy Identity) MarshalMsgpack() ([]byte, error) {
	encodable, err := encodableFromIdentity(iy)
	if err != nil {
		return nil, fmt.Errorf("could not convert to encodable: %w", err)
	}
	data, err := msgpack.Marshal(encodable)
	if err != nil {
		return nil, fmt.Errorf("could not encode msgpack: %w", err)
	}
	return data, nil
}

func identityFromEncodable(ie encodableIdentity, identity *Identity) error {
	identity.NodeID = ie.NodeID
	identity.Address = ie.Address
	identity.Role = ie.Role
	identity.Stake = ie.Stake
	var err error
	if ie.StakingPubKey != nil {
		if identity.StakingPubKey, err = crypto.DecodePublicKey(crypto.BLSBLS12381, ie.StakingPubKey); err != nil {
			return fmt.Errorf("could not decode staking key: %w", err)
		}
	}
	if ie.NetworkPubKey != nil {
		if identity.NetworkPubKey, err = crypto.DecodePublicKey(crypto.ECDSAP256, ie.NetworkPubKey); err != nil {
			return fmt.Errorf("could not decode network key: %w", err)
		}
	}
	return nil
}

func (iy *Identity) UnmarshalJSON(b []byte) error {
	var encodable encodableIdentity
	err := json.Unmarshal(b, &encodable)
	if err != nil {
		return fmt.Errorf("could not decode json: %w", err)
	}
	err = identityFromEncodable(encodable, iy)
	if err != nil {
		return fmt.Errorf("could not convert from encodable: %w", err)
	}
	return nil
}

func (iy *Identity) UnmarshalMsgpack(b []byte) error {
	var encodable encodableIdentity
	err := msgpack.Unmarshal(b, &encodable)
	if err != nil {
		return fmt.Errorf("could not decode json: %w", err)
	}
	err = identityFromEncodable(encodable, iy)
	if err != nil {
		return fmt.Errorf("could not convert from encodable: %w", err)
	}
	return nil
}

// IdentityFilter is a filter on identities.
type IdentityFilter func(*Identity) bool

// IdentityOrder is a sort for identities.
type IdentityOrder func(*Identity, *Identity) bool

// IdentityMapFunc is a modifier function for map operations for identities.
<<<<<<< HEAD
=======
// Identities are COPIED from the source slice.
>>>>>>> 24c35ff4
type IdentityMapFunc func(Identity) Identity

// IdentityList is a list of nodes.
type IdentityList []*Identity

// Filter will apply a filter to the identity list.
func (il IdentityList) Filter(filter IdentityFilter) IdentityList {
	var dup IdentityList
IDLoop:
	for _, identity := range il {
		if !filter(identity) {
			continue IDLoop
		}
		dup = append(dup, identity)
	}
	return dup
}

<<<<<<< HEAD
// Map returns a new identity list with the map function f applied to each identity.
=======
// Map returns a new identity list with the map function f applied to a copy of
// each identity.
//
// CAUTION: this relies on structure copy semantics. Map functions that modify
// an object referenced by the input Identity structure will modify identities
// in the source slice as well.
>>>>>>> 24c35ff4
func (il IdentityList) Map(f IdentityMapFunc) IdentityList {
	dup := make(IdentityList, 0, len(il))
	for _, identity := range il {
		next := f(*identity)
		dup = append(dup, &next)
	}
	return dup
}

<<<<<<< HEAD
=======
// Copy returns a copy of the receiver. The resulting slice uses a different
// backing array, meaning appends and insert operations on either slice are
// guaranteed to only affect that slice.
//
// Copy should be used when modifying an existing identity list by either
// appending new elements, re-ordering, or inserting new elements in an
// existing index.
func (il IdentityList) Copy() IdentityList {
	dup := make(IdentityList, len(il))
	copy(dup, il)
	return dup
}

>>>>>>> 24c35ff4
// Selector returns an identity filter function that selects only identities
// within this identity list.
func (il IdentityList) Selector() IdentityFilter {

	lookup := il.Lookup()
	return func(identity *Identity) bool {
		_, exists := lookup[identity.NodeID]
		return exists
	}
}

func (il IdentityList) Lookup() map[Identifier]struct{} {
	lookup := make(map[Identifier]struct{})
	for _, identity := range il {
		lookup[identity.NodeID] = struct{}{}
	}
	return lookup
}

// Order will sort the list using the given sort function.
func (il IdentityList) Order(less IdentityOrder) IdentityList {
	dup := il.Copy()
	sort.Slice(dup, func(i int, j int) bool {
		return less(dup[i], dup[j])
	})
	return dup
}

// NodeIDs returns the NodeIDs of the nodes in the list.
func (il IdentityList) NodeIDs() []Identifier {
	nodeIDs := make([]Identifier, 0, len(il))
	for _, id := range il {
		nodeIDs = append(nodeIDs, id.NodeID)
	}
	return nodeIDs
}

func (il IdentityList) Fingerprint() Identifier {
	return MerkleRoot(GetIDs(il)...)
}

// TotalStake returns the total stake of all given identities.
func (il IdentityList) TotalStake() uint64 {
	var total uint64
	for _, identity := range il {
		total += identity.Stake
	}
	return total
}

// Count returns the count of identities.
func (il IdentityList) Count() uint {
	return uint(len(il))
}

// ByIndex returns the node at the given index.
func (il IdentityList) ByIndex(index uint) (*Identity, bool) {
	if index >= uint(len(il)) {
		return nil, false
	}
	return il[int(index)], true
}

// ByNodeID gets a node from the list by node ID.
func (il IdentityList) ByNodeID(nodeID Identifier) (*Identity, bool) {
	for _, identity := range il {
		if identity.NodeID == nodeID {
			return identity, true
		}
	}
	return nil, false
}

// Sample returns simple random sample from the `IdentityList`
func (il IdentityList) Sample(size uint) IdentityList {
	n := uint(len(il))
	if size > n {
		size = n
	}
	dup := make([]*Identity, 0, n)
	dup = append(dup, il...)
	for i := uint(0); i < size; i++ {
		j := uint(rand.Intn(int(n - i)))
		dup[i], dup[j+i] = dup[j+i], dup[i]
	}
	return dup[:size]
}

// DeterministicSample returns deterministic random sample from the `IdentityList` using the given seed
func (il IdentityList) DeterministicSample(size uint, seed int64) IdentityList {
	rand.Seed(seed)
	return il.Sample(size)
}

// SamplePct returns a random sample from the receiver identity list. The
// sample contains `pct` percentage of the list. The sample is rounded up
// if `pct>0`, so this will always select at least one identity.
//
// NOTE: The input must be between 0-1.
func (il IdentityList) SamplePct(pct float64) IdentityList {
	if pct <= 0 {
		return IdentityList{}
	}

	count := float64(il.Count()) * pct
	size := uint(math.Round(count))
	// ensure we always select at least 1, for non-zero input
	if size == 0 {
		size = 1
	}

	return il.Sample(size)
}

// StakingKeys returns a list of the staking public keys for the identities.
func (il IdentityList) StakingKeys() []crypto.PublicKey {
	keys := make([]crypto.PublicKey, 0, len(il))
	for _, identity := range il {
		keys = append(keys, identity.StakingPubKey)
	}
	return keys
}

// Union returns a new identity list containing every identity that occurs in
// either `il`, or `other`, or both. There are no duplicates in the output,
// where duplicates are identities with the same node ID.
func (il IdentityList) Union(other IdentityList) IdentityList {

	// stores the output, the union of the two lists
	union := make(IdentityList, 0, len(il)+len(other))
	// efficient lookup to avoid duplicates
	lookup := make(map[Identifier]struct{})

	// add all identities, omitted duplicates
	for _, identity := range append(il.Copy(), other...) {
		if _, exists := lookup[identity.NodeID]; exists {
			continue
		}
		union = append(union, identity)
		lookup[identity.NodeID] = struct{}{}
	}

	return union
}<|MERGE_RESOLUTION|>--- conflicted
+++ resolved
@@ -185,10 +185,7 @@
 type IdentityOrder func(*Identity, *Identity) bool
 
 // IdentityMapFunc is a modifier function for map operations for identities.
-<<<<<<< HEAD
-=======
 // Identities are COPIED from the source slice.
->>>>>>> 24c35ff4
 type IdentityMapFunc func(Identity) Identity
 
 // IdentityList is a list of nodes.
@@ -207,16 +204,12 @@
 	return dup
 }
 
-<<<<<<< HEAD
-// Map returns a new identity list with the map function f applied to each identity.
-=======
 // Map returns a new identity list with the map function f applied to a copy of
 // each identity.
 //
 // CAUTION: this relies on structure copy semantics. Map functions that modify
 // an object referenced by the input Identity structure will modify identities
 // in the source slice as well.
->>>>>>> 24c35ff4
 func (il IdentityList) Map(f IdentityMapFunc) IdentityList {
 	dup := make(IdentityList, 0, len(il))
 	for _, identity := range il {
@@ -226,8 +219,6 @@
 	return dup
 }
 
-<<<<<<< HEAD
-=======
 // Copy returns a copy of the receiver. The resulting slice uses a different
 // backing array, meaning appends and insert operations on either slice are
 // guaranteed to only affect that slice.
@@ -241,7 +232,6 @@
 	return dup
 }
 
->>>>>>> 24c35ff4
 // Selector returns an identity filter function that selects only identities
 // within this identity list.
 func (il IdentityList) Selector() IdentityFilter {
