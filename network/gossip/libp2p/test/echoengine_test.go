package test

import (
	"fmt"
	"os"
	"strings"
	"sync"
	"testing"
	"time"

	golog "github.com/ipfs/go-log"
	"github.com/rs/zerolog"
	"github.com/stretchr/testify/assert"
	"github.com/stretchr/testify/require"
	"github.com/stretchr/testify/suite"

	"github.com/onflow/flow-go/engine"
	"github.com/onflow/flow-go/model/flow"
	"github.com/onflow/flow-go/model/libp2p/message"
	"github.com/onflow/flow-go/network/gossip/libp2p"
	"github.com/onflow/flow-go/utils/unittest"
)

// EchoEngineTestSuite tests the correctness of the entire pipeline of network -> middleware -> libp2p
// protocol stack. It creates two instances of a stubengine, connects them through network, and sends a
// single message from one engine to the other one through different scenarios.
type EchoEngineTestSuite struct {
	suite.Suite
	ConduitWrapper                   // used as a wrapper around conduit methods
	nets           []*libp2p.Network // used to keep track of the networks
	ids            flow.IdentityList // used to keep track of the identifiers associated with networks
}

// Some tests are skipped to speedup the build.
// However, they can be enabled if the environment variable "AllNetworkTest" is set with any value

// TestStubEngineTestSuite runs all the test methods in this test suit
func TestStubEngineTestSuite(t *testing.T) {
	suite.Run(t, new(EchoEngineTestSuite))
}

func (suite *EchoEngineTestSuite) SetupTest() {
	const count = 2
	logger := zerolog.New(os.Stderr).Level(zerolog.ErrorLevel)
	golog.SetAllLoggers(golog.LevelError)
	suite.ids, _, suite.nets = GenerateIDsMiddlewaresNetworks(suite.T(), count, logger, 100, nil, RunNetwork)
}

// TearDownTest closes the networks within a specified timeout
func (suite *EchoEngineTestSuite) TearDownTest() {
<<<<<<< HEAD
	for _, net := range suite.nets {
		unittest.RequireCloseBefore(suite.T(), net.Done(), 3*time.Second, "could not stop the network")
	}
=======
	stopNetworks(suite.T(), suite.nets, 3*time.Second)
}

// TestUnknownChannelID evaluates that registering an engine with an unknown channel ID returns an error.
// All channel IDs should be registered as topics in engine.topicMap.
func (suite *EchoEngineTestSuite) TestUnknownChannelID() {
	e := NewEchoEngine(suite.T(), suite.nets[0], 1, engine.TestNetwork, false, suite.Unicast)
	_, err := suite.nets[0].Register("unknown-channel-id", e)
	require.Error(suite.T(), err)
}

// TestDuplicateChannelID evaluates that registering an engine with duplicate channel ID returns an error.
func (suite *EchoEngineTestSuite) TestDuplicateChannelID() {
	// creates an echo engine, which registers it on test network channel
	e := NewEchoEngine(suite.T(), suite.nets[0], 1, engine.TestNetwork, false, suite.Unicast)

	// attempts to register the same engine again on test network channel which
	// should cause an error
	_, err := suite.nets[0].Register(engine.TestNetwork, e)
	require.Error(suite.T(), err)
>>>>>>> a85047f5
}

// TestUnknownChannelID evaluates that registering an engine with an unknown channel ID returns an error.
// All channel IDs should be registered as topics in engine.topicMap.
func (suite *EchoEngineTestSuite) TestUnknownChannelID() {
	e := NewEchoEngine(suite.T(), suite.nets[0], 1, engine.TestNetwork, false, suite.Unicast)
	_, err := suite.nets[0].Register("unknown-channel-id", e)
	require.Error(suite.T(), err)
}

// TestDuplicateChannelID evaluates that registering an engine with duplicate channel ID returns an error.
func (suite *EchoEngineTestSuite) TestDuplicateChannelID() {
	// creates an echo engine, which registers it on test network channel
	e := NewEchoEngine(suite.T(), suite.nets[0], 1, engine.TestNetwork, false, suite.Unicast)

	// attempts to register the same engine again on test network channel which
	// should cause an error
	_, err := suite.nets[0].Register(engine.TestNetwork, e)
	require.Error(suite.T(), err)
}

// TestSingleMessage_Submit tests sending a single message from sender to receiver using
// the Submit method of Conduit.
func (suite *EchoEngineTestSuite) TestSingleMessage_Submit() {
	suite.skipTest("covered by TestEchoMultiMsgAsync_Submit")
	// set to false for no echo expectation
	suite.singleMessage(false, suite.Submit)
}

// TestSingleMessage_Publish tests sending a single message from sender to receiver using
// the Publish method of Conduit.
func (suite *EchoEngineTestSuite) TestSingleMessage_Publish() {
	suite.skipTest("covered by TestEchoMultiMsgAsync_Publish")
	// set to false for no echo expectation
	suite.singleMessage(false, suite.Publish)
}

// TestSingleMessage_Unicast tests sending a single message from sender to receiver using
// the Unicast method of Conduit.
func (suite *EchoEngineTestSuite) TestSingleMessage_Unicast() {
	suite.skipTest("covered by TestEchoMultiMsgAsync_Unicast")
	// set to false for no echo expectation
	suite.singleMessage(false, suite.Unicast)
}

// TestSingleMessage_Multicast tests sending a single message from sender to receiver using
// the Multicast method of Conduit.
func (suite *EchoEngineTestSuite) TestSingleMessage_Multicast() {
	suite.skipTest("covered by TestEchoMultiMsgAsync_Multicast")
	// set to false for no echo expectation
	suite.singleMessage(false, suite.Multicast)
}

// TestSingleEcho_Submit tests sending a single message from sender to receiver using
// the Submit method of its Conduit.
// It also evaluates the correct reception of an echo message back.
func (suite *EchoEngineTestSuite) TestSingleEcho_Submit() {
	suite.skipTest("covered by TestEchoMultiMsgAsync_Submit")
	// set to true for an echo expectation
	suite.singleMessage(true, suite.Submit)
}

// TestSingleEcho_Publish tests sending a single message from sender to receiver using
// the Publish method of its Conduit.
// It also evaluates the correct reception of an echo message back.
func (suite *EchoEngineTestSuite) TestSingleEcho_Publish() {
	suite.skipTest("covered by TestEchoMultiMsgAsync_Publish")
	// set to true for an echo expectation
	suite.singleMessage(true, suite.Publish)
}

// TestSingleEcho_Unicast tests sending a single message from sender to receiver using
// the Unicast method of its Conduit.
// It also evaluates the correct reception of an echo message back.
func (suite *EchoEngineTestSuite) TestSingleEcho_Unicast() {
	suite.skipTest("covered by TestEchoMultiMsgAsync_Unicast")
	// set to true for an echo expectation
	suite.singleMessage(true, suite.Unicast)
}

// TestSingleEcho_Multicast tests sending a single message from sender to receiver using
// the Multicast method of its Conduit.
// It also evaluates the correct reception of an echo message back.
func (suite *EchoEngineTestSuite) TestSingleEcho_Multicast() {
	suite.skipTest("covered by TestEchoMultiMsgAsync_Multicast")
	// set to true for an echo expectation
	suite.singleMessage(true, suite.Multicast)
}

// TestMultiMsgSync_Submit tests sending multiple messages from sender to receiver
// using the Submit method of its Conduit.
// Sender and receiver are synced over reception.
func (suite *EchoEngineTestSuite) TestMultiMsgSync_Submit() {
	suite.skipTest("covered by TestEchoMultiMsgAsync_Submit")
	// set to false for no echo expectation
	suite.multiMessageSync(false, 10, suite.Submit)
}

// TestMultiMsgSync_Publish tests sending multiple messages from sender to receiver
// using the Publish method of its Conduit.
// Sender and receiver are synced over reception.
func (suite *EchoEngineTestSuite) TestMultiMsgSync_Publish() {
	suite.skipTest("covered by TestEchoMultiMsgAsync_Publish")
	// set to false for no echo expectation
	suite.multiMessageSync(false, 10, suite.Publish)
}

// TestMultiMsgSync_Unicast tests sending multiple messages from sender to receiver
// using the Unicast method of its Conduit.
// Sender and receiver are synced over reception.
func (suite *EchoEngineTestSuite) TestMultiMsgSync_Unicast() {
	suite.skipTest("covered by TestEchoMultiMsgAsync_Unicast")
	// set to false for no echo expectation
	suite.multiMessageSync(false, 10, suite.Unicast)
}

// TestMultiMsgSync_Multicast tests sending multiple messages from sender to receiver
// using the Multicast method of its Conduit.
// Sender and receiver are synced over reception.
func (suite *EchoEngineTestSuite) TestMultiMsgSync_Multicast() {
	suite.skipTest("covered by TestEchoMultiMsgAsync_Multicast")
	// set to false for no echo expectation
	suite.multiMessageSync(false, 10, suite.Multicast)
}

// TestEchoMultiMsgSync_Submit tests sending multiple messages from sender to receiver
// using the Submit method of its Conduit.
// It also evaluates the correct reception of an echo message back for each send
// sender and receiver are synced over reception.
func (suite *EchoEngineTestSuite) TestEchoMultiMsgSync_Submit() {
	suite.skipTest("covered by TestEchoMultiMsgAsync_Submit")
	// set to true for an echo expectation
	suite.multiMessageSync(true, 10, suite.Submit)
}

// TestEchoMultiMsgSync_Publish tests sending multiple messages from sender to receiver
// using the Publish method of its Conduit.
// It also evaluates the correct reception of an echo message back for each send
// sender and receiver are synced over reception.
func (suite *EchoEngineTestSuite) TestEchoMultiMsgSync_Publish() {
	suite.skipTest("covered by TestEchoMultiMsgAsync_Publish")
	// set to true for an echo expectation
	suite.multiMessageSync(true, 10, suite.Publish)
}

// TestEchoMultiMsgSync_Unicast tests sending multiple messages from sender to receiver
// using the Unicast method of its Conduit.
// It also evaluates the correct reception of an echo message back for each send
// sender and receiver are synced over reception.
func (suite *EchoEngineTestSuite) TestEchoMultiMsgSync_Unicast() {
	suite.skipTest("covered by TestEchoMultiMsgAsync_Unicast")
	// set to true for an echo expectation
	suite.multiMessageSync(true, 10, suite.Submit)
}

// TestEchoMultiMsgSync_Multicast tests sending multiple messages from sender to receiver
// using the Multicast method of its Conduit.
// It also evaluates the correct reception of an echo message back for each send
// sender and receiver are synced over reception.
func (suite *EchoEngineTestSuite) TestEchoMultiMsgSync_Multicast() {
	suite.skipTest("covered by TestEchoMultiMsgAsync_Multicast")
	// set to true for an echo expectation
	suite.multiMessageSync(true, 10, suite.Multicast)
}

// TestMultiMsgAsync_Submit tests sending multiple messages from sender to receiver
// using the Submit method of their Conduit.
// Sender and receiver are not synchronized.
func (suite *EchoEngineTestSuite) TestMultiMsgAsync_Submit() {
	suite.skipTest("covered by TestEchoMultiMsgAsync_Submit")
	// set to false for no echo expectation
	suite.multiMessageAsync(false, 10, suite.Submit)
}

// TestMultiMsgAsync_Publish tests sending multiple messages from sender to receiver
// using the Publish method of their Conduit.
// Sender and receiver are not synchronized
func (suite *EchoEngineTestSuite) TestMultiMsgAsync_Publish() {
	suite.skipTest("covered by TestEchoMultiMsgAsync_Publish")
	// set to false for no echo expectation
	suite.multiMessageAsync(false, 10, suite.Publish)
}

// TestMultiMsgAsync_Unicast tests sending multiple messages from sender to receiver
// using the Unicast method of their Conduit.
// Sender and receiver are not synchronized
func (suite *EchoEngineTestSuite) TestMultiMsgAsync_Unicast() {
	suite.skipTest("covered by TestEchoMultiMsgAsync_Unicast")
	// set to false for no echo expectation
	suite.multiMessageAsync(false, 10, suite.Unicast)
}

// TestMultiMsgAsync_Multicast tests sending multiple messages from sender to receiver
// using the Multicast method of their Conduit.
// Sender and receiver are not synchronized.
func (suite *EchoEngineTestSuite) TestMultiMsgAsync_Multicast() {
	suite.skipTest("covered by TestEchoMultiMsgAsync_Multicast")
	// set to false for no echo expectation
	suite.multiMessageAsync(false, 10, suite.Multicast)
}

// TestEchoMultiMsgAsync_Submit tests sending multiple messages from sender to receiver
// using the Submit method of their Conduit.
// It also evaluates the correct reception of an echo message back for each send.
// Sender and receiver are not synchronized
func (suite *EchoEngineTestSuite) TestEchoMultiMsgAsync_Submit() {
	// set to true for an echo expectation
	suite.multiMessageAsync(true, 10, suite.Submit)
}

// TestEchoMultiMsgAsync_Publish tests sending multiple messages from sender to receiver
// using the Publish method of their Conduit.
// It also evaluates the correct reception of an echo message back for each send.
// Sender and receiver are not synchronized
func (suite *EchoEngineTestSuite) TestEchoMultiMsgAsync_Publish() {
	// set to true for an echo expectation
	suite.multiMessageAsync(true, 10, suite.Publish)
}

// TestEchoMultiMsgAsync_Unicast tests sending multiple messages from sender to receiver
// using the Unicast method of their Conduit.
// It also evaluates the correct reception of an echo message back for each send.
// Sender and receiver are not synchronized
func (suite *EchoEngineTestSuite) TestEchoMultiMsgAsync_Unicast() {
	// set to true for an echo expectation
	suite.multiMessageAsync(true, 10, suite.Unicast)
}

// TestEchoMultiMsgAsync_Multicast tests sending multiple messages from sender to receiver
// using the Multicast method of their Conduit.
// It also evaluates the correct reception of an echo message back for each send.
// Sender and receiver are not synchronized
func (suite *EchoEngineTestSuite) TestEchoMultiMsgAsync_Multicast() {
	// set to true for an echo expectation
	suite.multiMessageAsync(true, 10, suite.Multicast)
}

// TestDuplicateMessageSequential_Submit evaluates the correctness of network layer on deduplicating
// the received messages over Submit method of nodes' Conduits.
// Messages are delivered to the receiver in a sequential manner.
func (suite *EchoEngineTestSuite) TestDuplicateMessageSequential_Submit() {
	suite.skipTest("covered by TestDuplicateMessageParallel_Submit")
	suite.duplicateMessageSequential(suite.Submit)
}

// TestDuplicateMessageSequential_Publish evaluates the correctness of network layer on deduplicating
// the received messages over Publish method of nodes' Conduits.
// Messages are delivered to the receiver in a sequential manner.
func (suite *EchoEngineTestSuite) TestDuplicateMessageSequential_Publish() {
	suite.skipTest("covered by TestDuplicateMessageParallel_Publish")
	suite.duplicateMessageSequential(suite.Publish)
}

// TestDuplicateMessageSequential_Unicast evaluates the correctness of network layer on deduplicating
// the received messages over Unicast method of nodes' Conduits.
// Messages are delivered to the receiver in a sequential manner.
func (suite *EchoEngineTestSuite) TestDuplicateMessageSequential_Unicast() {
	suite.skipTest("covered by TestDuplicateMessageParallel_Unicast")
	suite.duplicateMessageSequential(suite.Unicast)
}

// TestDuplicateMessageSequential_Multicast evaluates the correctness of network layer on deduplicating
// the received messages over Multicast method of nodes' Conduits.
// Messages are delivered to the receiver in a sequential manner.
func (suite *EchoEngineTestSuite) TestDuplicateMessageSequential_Multicast() {
	suite.skipTest("covered by TestDuplicateMessageParallel_Multicast")
	suite.duplicateMessageSequential(suite.Multicast)
}

// TestDuplicateMessageParallel_Submit evaluates the correctness of network layer
// on deduplicating the received messages via Submit method of nodes' Conduits.
// Messages are delivered to the receiver in parallel via the Submit method of Conduits.
func (suite *EchoEngineTestSuite) TestDuplicateMessageParallel_Submit() {
	suite.duplicateMessageParallel(suite.Submit)
}

// TestDuplicateMessageParallel_Publish evaluates the correctness of network layer
// on deduplicating the received messages via Publish method of nodes' Conduits.
// Messages are delivered to the receiver in parallel via the Publish method of Conduits.
func (suite *EchoEngineTestSuite) TestDuplicateMessageParallel_Publish() {
	suite.duplicateMessageParallel(suite.Publish)
}

// TestDuplicateMessageParallel_Unicast evaluates the correctness of network layer
// on deduplicating the received messages via Unicast method of nodes' Conduits.
// Messages are delivered to the receiver in parallel via the Unicast method of Conduits.
func (suite *EchoEngineTestSuite) TestDuplicateMessageParallel_Unicast() {
	suite.duplicateMessageParallel(suite.Unicast)
}

// TestDuplicateMessageParallel_Multicast evaluates the correctness of network layer
// on deduplicating the received messages via Multicast method of nodes' Conduits.
// Messages are delivered to the receiver in parallel via the Multicast method of Conduits.
func (suite *EchoEngineTestSuite) TestDuplicateMessageParallel_Multicast() {
	suite.duplicateMessageParallel(suite.Multicast)
}

// TestDuplicateMessageDifferentChan_Submit evaluates the correctness of network layer
// on deduplicating the received messages via Submit method of Conduits against different engine ids. In specific, the
// desire behavior is that the deduplication should happen based on both eventID and channelID.
// Messages are sent via the Submit method of the Conduits.
func (suite *EchoEngineTestSuite) TestDuplicateMessageDifferentChan_Submit() {
	suite.duplicateMessageDifferentChan(suite.Submit)
}

// TestDuplicateMessageDifferentChan_Publish evaluates the correctness of network layer
// on deduplicating the received messages against different engine ids. In specific, the
// desire behavior is that the deduplication should happen based on both eventID and channelID.
// Messages are sent via the Publish methods of the Conduits.
func (suite *EchoEngineTestSuite) TestDuplicateMessageDifferentChan_Publish() {
	suite.duplicateMessageDifferentChan(suite.Publish)
}

// TestDuplicateMessageDifferentChan_Unicast evaluates the correctness of network layer
// on deduplicating the received messages against different engine ids. In specific, the
// desire behavior is that the deduplication should happen based on both eventID and channelID.
// Messages are sent via the Unicast methods of the Conduits.
func (suite *EchoEngineTestSuite) TestDuplicateMessageDifferentChan_Unicast() {
	suite.duplicateMessageDifferentChan(suite.Unicast)
}

// TestDuplicateMessageDifferentChan_Multicast evaluates the correctness of network layer
// on deduplicating the received messages against different engine ids. In specific, the
// desire behavior is that the deduplication should happen based on both eventID and channelID.
// Messages are sent via the Multicast methods of the Conduits.
func (suite *EchoEngineTestSuite) TestDuplicateMessageDifferentChan_Multicast() {
	suite.duplicateMessageDifferentChan(suite.Multicast)
}

// duplicateMessageSequential is a helper function that sends duplicate messages sequentially
// from a receiver to the sender via the injected send wrapper function of conduit.
func (suite *EchoEngineTestSuite) duplicateMessageSequential(send ConduitSendWrapperFunc) {
	sndID := 0
	rcvID := 1
	// registers engines in the network
<<<<<<< HEAD
	// sender'suite engine
	sender := NewEchoEngine(suite.Suite.T(), suite.nets[sndID], 10, engine.TestNetwork, false, send)

	// receiver'suite engine
=======
	// sender's engine
	sender := NewEchoEngine(suite.Suite.T(), suite.nets[sndID], 10, engine.TestNetwork, false, send)

	// receiver's engine
>>>>>>> a85047f5
	receiver := NewEchoEngine(suite.Suite.T(), suite.nets[rcvID], 10, engine.TestNetwork, false, send)

	// allow nodes to heartbeat and discover each other if using PubSub
	optionalSleep(send)

	// Sends a message from sender to receiver
	event := &message.TestMessage{
		Text: "hello",
	}

	// sends the same message 10 times
	for i := 0; i < 10; i++ {
		require.NoError(suite.Suite.T(), send(event, sender.con, suite.ids[rcvID].NodeID))
	}

	time.Sleep(1 * time.Second)

	// receiver should only see the message once, and the rest should be dropped due to
	// duplication
	require.Equal(suite.Suite.T(), 1, receiver.seen[event.Text])
	require.Len(suite.Suite.T(), receiver.seen, 1)
}

// duplicateMessageParallel is a helper function that sends duplicate messages concurrent;u
// from a receiver to the sender via the injected send wrapper function of conduit.
func (suite *EchoEngineTestSuite) duplicateMessageParallel(send ConduitSendWrapperFunc) {
	sndID := 0
	rcvID := 1
	// registers engines in the network
<<<<<<< HEAD
	// sender'suite engine
	sender := NewEchoEngine(suite.Suite.T(), suite.nets[sndID], 10, engine.TestNetwork, false, send)

	// receiver'suite engine
=======
	// sender's engine
	sender := NewEchoEngine(suite.Suite.T(), suite.nets[sndID], 10, engine.TestNetwork, false, send)

	// receiver's engine
>>>>>>> a85047f5
	receiver := NewEchoEngine(suite.Suite.T(), suite.nets[rcvID], 10, engine.TestNetwork, false, send)

	// allow nodes to heartbeat and discover each other
	optionalSleep(send)

	// Sends a message from sender to receiver
	event := &message.TestMessage{
		Text: "hello",
	}

	// sends the same message 10 times
	wg := sync.WaitGroup{}
	for i := 0; i < 10; i++ {
		wg.Add(1)
		go func() {
			defer wg.Done()
			require.NoError(suite.Suite.T(), send(event, sender.con, suite.ids[rcvID].NodeID))
		}()
	}
	wg.Wait()
	time.Sleep(1 * time.Second)

	// receiver should only see the message once, and the rest should be dropped due to
	// duplication
	require.Equal(suite.Suite.T(), 1, receiver.seen[event.Text])
	require.Len(suite.Suite.T(), receiver.seen, 1)
}

// duplicateMessageDifferentChan is a helper function that sends the same message from two distinct
// sender engines to the two distinct receiver engines via the send wrapper function of Conduits.
func (suite *EchoEngineTestSuite) duplicateMessageDifferentChan(send ConduitSendWrapperFunc) {
	const (
		sndNode = iota
		rcvNode
	)
	const (
		channel1 = engine.TestNetwork
		channel2 = engine.TestMetrics
	)
	// registers engines in the network
	// first type
	// sender'suite engine
	sender1 := NewEchoEngine(suite.Suite.T(), suite.nets[sndNode], 10, channel1, false, send)

<<<<<<< HEAD
	// receiver'suite engine
=======
	// receiver's engine
>>>>>>> a85047f5
	receiver1 := NewEchoEngine(suite.Suite.T(), suite.nets[rcvNode], 10, channel1, false, send)

	// second type
	// registers engines in the network
	// sender'suite engine
	sender2 := NewEchoEngine(suite.Suite.T(), suite.nets[sndNode], 10, channel2, false, send)

<<<<<<< HEAD
	// receiver'suite engine
=======
	// receiver's engine
>>>>>>> a85047f5
	receiver2 := NewEchoEngine(suite.Suite.T(), suite.nets[rcvNode], 10, channel2, false, send)

	// allow nodes to heartbeat and discover each other
	optionalSleep(send)

	// Sends a message from sender to receiver
	event := &message.TestMessage{
		Text: "hello",
	}

	// sends the same message 10 times on both channels
	wg := sync.WaitGroup{}
	for i := 0; i < 10; i++ {
		wg.Add(1)
		go func() {
			defer wg.Done()
			// sender1 to receiver1 on channel1
			require.NoError(suite.Suite.T(), send(event, sender1.con, suite.ids[rcvNode].NodeID))

			// sender2 to receiver2 on channel2
			require.NoError(suite.Suite.T(), send(event, sender2.con, suite.ids[rcvNode].NodeID))
		}()
	}
	wg.Wait()
	time.Sleep(1 * time.Second)

	// each receiver should only see the message once, and the rest should be dropped due to
	// duplication
	require.Equal(suite.Suite.T(), 1, receiver1.seen[event.Text])
	require.Equal(suite.Suite.T(), 1, receiver2.seen[event.Text])

	require.Len(suite.Suite.T(), receiver1.seen, 1)
	require.Len(suite.Suite.T(), receiver2.seen, 1)
}

// singleMessage sends a single message from one network instance to the other one
// it evaluates the correctness of implementation against correct delivery of the message.
// in case echo is true, it also evaluates correct reception of the echo message from the receiver side
func (suite *EchoEngineTestSuite) singleMessage(echo bool, send ConduitSendWrapperFunc) {
	sndID := 0
	rcvID := 1

	// registers engines in the network
<<<<<<< HEAD
	// sender'suite engine
	sender := NewEchoEngine(suite.Suite.T(), suite.nets[sndID], 10, engine.TestNetwork, echo, send)

	// receiver'suite engine
=======
	// sender's engine
	sender := NewEchoEngine(suite.Suite.T(), suite.nets[sndID], 10, engine.TestNetwork, echo, send)

	// receiver's engine
>>>>>>> a85047f5
	receiver := NewEchoEngine(suite.Suite.T(), suite.nets[rcvID], 10, engine.TestNetwork, echo, send)

	// allow nodes to heartbeat and discover each other
	optionalSleep(send)

	// Sends a message from sender to receiver
	event := &message.TestMessage{
		Text: "hello",
	}
	require.NoError(suite.Suite.T(), send(event, sender.con, suite.ids[rcvID].NodeID))

	// evaluates reception of echo request
	select {
	case <-receiver.received:
		// evaluates reception of message at the other side
		// does not evaluate the content
		require.NotNil(suite.Suite.T(), receiver.originID)
		require.NotNil(suite.Suite.T(), receiver.event)
		assert.Equal(suite.Suite.T(), suite.ids[sndID].NodeID, receiver.originID)

		// evaluates proper reception of event
		// casts the received event at the receiver side
		rcvEvent, ok := (<-receiver.event).(*message.TestMessage)
		// evaluates correctness of casting
		require.True(suite.Suite.T(), ok)
		// evaluates content of received message
		assert.Equal(suite.Suite.T(), event, rcvEvent)

	case <-time.After(10 * time.Second):
		assert.Fail(suite.Suite.T(), "sender failed to send a message to receiver")
	}

	// evaluates echo back
	if echo {
		// evaluates reception of echo response
		select {
		case <-sender.received:
			// evaluates reception of message at the other side
			// does not evaluate the content
			require.NotNil(suite.Suite.T(), sender.originID)
			require.NotNil(suite.Suite.T(), sender.event)
			assert.Equal(suite.Suite.T(), suite.ids[rcvID].NodeID, sender.originID)

			// evaluates proper reception of event
			// casts the received event at the receiver side
			rcvEvent, ok := (<-sender.event).(*message.TestMessage)
			// evaluates correctness of casting
			require.True(suite.Suite.T(), ok)
			// evaluates content of received message
			echoEvent := &message.TestMessage{
				Text: fmt.Sprintf("%suite: %suite", receiver.echomsg, event.Text),
			}
			assert.Equal(suite.Suite.T(), echoEvent, rcvEvent)

		case <-time.After(10 * time.Second):
			assert.Fail(suite.Suite.T(), "receiver failed to send an echo message back to sender")
		}
	}
}

// multiMessageSync sends a multiple messages from one network instance to the other one
// it evaluates the correctness of implementation against correct delivery of the messages.
// sender and receiver are sync over reception, i.e., sender sends one message at a time and
// waits for its reception
// count defines number of messages
func (suite *EchoEngineTestSuite) multiMessageSync(echo bool, count int, send ConduitSendWrapperFunc) {
	sndID := 0
	rcvID := 1
	// registers engines in the network
<<<<<<< HEAD
	// sender'suite engine
	sender := NewEchoEngine(suite.Suite.T(), suite.nets[sndID], 10, engine.TestNetwork, echo, send)

	// receiver'suite engine
=======
	// sender's engine
	sender := NewEchoEngine(suite.Suite.T(), suite.nets[sndID], 10, engine.TestNetwork, echo, send)

	// receiver's engine
>>>>>>> a85047f5
	receiver := NewEchoEngine(suite.Suite.T(), suite.nets[rcvID], 10, engine.TestNetwork, echo, send)

	// allow nodes to heartbeat and discover each other
	optionalSleep(send)

	for i := 0; i < count; i++ {
		// Send the message to receiver
		event := &message.TestMessage{
			Text: fmt.Sprintf("hello%d", i),
		}
		// sends a message from sender to receiver using send wrapper function
		require.NoError(suite.Suite.T(), send(event, sender.con, suite.ids[rcvID].NodeID))

		select {
		case <-receiver.received:
			// evaluates reception of message at the other side
			// does not evaluate the content
			require.NotNil(suite.Suite.T(), receiver.originID)
			require.NotNil(suite.Suite.T(), receiver.event)
			assert.Equal(suite.Suite.T(), suite.ids[sndID].NodeID, receiver.originID)

			// evaluates proper reception of event
			// casts the received event at the receiver side
			rcvEvent, ok := (<-receiver.event).(*message.TestMessage)
			// evaluates correctness of casting
			require.True(suite.Suite.T(), ok)
			// evaluates content of received message
			assert.Equal(suite.Suite.T(), event, rcvEvent)

		case <-time.After(2 * time.Second):
			assert.Fail(suite.Suite.T(), "sender failed to send a message to receiver")
		}

		// evaluates echo back
		if echo {
			// evaluates reception of echo response
			select {
			case <-sender.received:
				// evaluates reception of message at the other side
				// does not evaluate the content
				require.NotNil(suite.Suite.T(), sender.originID)
				require.NotNil(suite.Suite.T(), sender.event)
				assert.Equal(suite.Suite.T(), suite.ids[rcvID].NodeID, sender.originID)

				// evaluates proper reception of event
				// casts the received event at the receiver side
				rcvEvent, ok := (<-sender.event).(*message.TestMessage)
				// evaluates correctness of casting
				require.True(suite.Suite.T(), ok)
				// evaluates content of received message
				echoEvent := &message.TestMessage{
					Text: fmt.Sprintf("%suite: %suite", receiver.echomsg, event.Text),
				}
				assert.Equal(suite.Suite.T(), echoEvent, rcvEvent)

			case <-time.After(10 * time.Second):
				assert.Fail(suite.Suite.T(), "receiver failed to send an echo message back to sender")
			}
		}

	}

}

// multiMessageAsync sends a multiple messages from one network instance to the other one
// it evaluates the correctness of implementation against correct delivery of the messages.
// sender and receiver are async, i.e., sender sends all its message at blast
// count defines number of messages
func (suite *EchoEngineTestSuite) multiMessageAsync(echo bool, count int, send ConduitSendWrapperFunc) {
	sndID := 0
	rcvID := 1

	// registers engines in the network
<<<<<<< HEAD
	// sender'suite engine
	sender := NewEchoEngine(suite.Suite.T(), suite.nets[sndID], 10, engine.TestNetwork, echo, send)

	// receiver'suite engine
=======
	// sender's engine
	sender := NewEchoEngine(suite.Suite.T(), suite.nets[sndID], 10, engine.TestNetwork, echo, send)

	// receiver's engine
>>>>>>> a85047f5
	receiver := NewEchoEngine(suite.Suite.T(), suite.nets[rcvID], 10, engine.TestNetwork, echo, send)

	// allow nodes to heartbeat and discover each other
	optionalSleep(send)

	// keeps track of async received messages at receiver side
	received := make(map[string]struct{})

	// keeps track of async received echo messages at sender side
	// echorcv := make(map[string]struct{})

	for i := 0; i < count; i++ {
		// Send the message to node 2 using the conduit of node 1
		event := &message.TestMessage{
			Text: fmt.Sprintf("hello%d", i),
		}
		require.NoError(suite.Suite.T(), send(event, sender.con, suite.ids[1].NodeID))
	}

	for i := 0; i < count; i++ {
		select {
		case <-receiver.received:
			// evaluates reception of message at the other side
			// does not evaluate the content
			require.NotNil(suite.Suite.T(), receiver.originID)
			require.NotNil(suite.Suite.T(), receiver.event)
			assert.Equal(suite.Suite.T(), suite.ids[0].NodeID, receiver.originID)

			// evaluates proper reception of event
			// casts the received event at the receiver side
			rcvEvent, ok := (<-receiver.event).(*message.TestMessage)
			// evaluates correctness of casting
			require.True(suite.Suite.T(), ok)

			// evaluates content of received message
			// the content should not yet received and be unique
			_, rcv := received[rcvEvent.Text]
			assert.False(suite.Suite.T(), rcv)
			// marking event as received
			received[rcvEvent.Text] = struct{}{}

		case <-time.After(2 * time.Second):
			assert.Fail(suite.Suite.T(), "sender failed to send a message to receiver")
		}
	}

	for i := 0; i < count; i++ {
		// evaluates echo back
		if echo {
			// evaluates reception of echo response
			select {
			case <-sender.received:
				// evaluates reception of message at the other side
				// does not evaluate the content
				require.NotNil(suite.Suite.T(), sender.originID)
				require.NotNil(suite.Suite.T(), sender.event)
				assert.Equal(suite.Suite.T(), suite.ids[rcvID].NodeID, sender.originID)

				// evaluates proper reception of event
				// casts the received event at the receiver side
				rcvEvent, ok := (<-sender.event).(*message.TestMessage)
				// evaluates correctness of casting
				require.True(suite.Suite.T(), ok)
				// evaluates content of received echo message
				// the content should not yet received and be unique
				_, rcv := received[rcvEvent.Text]
				assert.False(suite.Suite.T(), rcv)
				// echo messages should start with prefix msg of receiver that echos back
				assert.True(suite.Suite.T(), strings.HasPrefix(rcvEvent.Text, receiver.echomsg))
				// marking echo event as received
				received[rcvEvent.Text] = struct{}{}

			case <-time.After(10 * time.Second):
				assert.Fail(suite.Suite.T(), "receiver failed to send an echo message back to sender")
			}
		}
	}
}

func (suite *EchoEngineTestSuite) skipTest(reason string) {
	if _, found := os.LookupEnv("AllNetworkTest"); !found {
		suite.T().Skip(reason)
	}
}<|MERGE_RESOLUTION|>--- conflicted
+++ resolved
@@ -18,7 +18,6 @@
 	"github.com/onflow/flow-go/model/flow"
 	"github.com/onflow/flow-go/model/libp2p/message"
 	"github.com/onflow/flow-go/network/gossip/libp2p"
-	"github.com/onflow/flow-go/utils/unittest"
 )
 
 // EchoEngineTestSuite tests the correctness of the entire pipeline of network -> middleware -> libp2p
@@ -48,11 +47,6 @@
 
 // TearDownTest closes the networks within a specified timeout
 func (suite *EchoEngineTestSuite) TearDownTest() {
-<<<<<<< HEAD
-	for _, net := range suite.nets {
-		unittest.RequireCloseBefore(suite.T(), net.Done(), 3*time.Second, "could not stop the network")
-	}
-=======
 	stopNetworks(suite.T(), suite.nets, 3*time.Second)
 }
 
@@ -73,26 +67,6 @@
 	// should cause an error
 	_, err := suite.nets[0].Register(engine.TestNetwork, e)
 	require.Error(suite.T(), err)
->>>>>>> a85047f5
-}
-
-// TestUnknownChannelID evaluates that registering an engine with an unknown channel ID returns an error.
-// All channel IDs should be registered as topics in engine.topicMap.
-func (suite *EchoEngineTestSuite) TestUnknownChannelID() {
-	e := NewEchoEngine(suite.T(), suite.nets[0], 1, engine.TestNetwork, false, suite.Unicast)
-	_, err := suite.nets[0].Register("unknown-channel-id", e)
-	require.Error(suite.T(), err)
-}
-
-// TestDuplicateChannelID evaluates that registering an engine with duplicate channel ID returns an error.
-func (suite *EchoEngineTestSuite) TestDuplicateChannelID() {
-	// creates an echo engine, which registers it on test network channel
-	e := NewEchoEngine(suite.T(), suite.nets[0], 1, engine.TestNetwork, false, suite.Unicast)
-
-	// attempts to register the same engine again on test network channel which
-	// should cause an error
-	_, err := suite.nets[0].Register(engine.TestNetwork, e)
-	require.Error(suite.T(), err)
 }
 
 // TestSingleMessage_Submit tests sending a single message from sender to receiver using
@@ -409,17 +383,10 @@
 	sndID := 0
 	rcvID := 1
 	// registers engines in the network
-<<<<<<< HEAD
-	// sender'suite engine
-	sender := NewEchoEngine(suite.Suite.T(), suite.nets[sndID], 10, engine.TestNetwork, false, send)
-
-	// receiver'suite engine
-=======
 	// sender's engine
 	sender := NewEchoEngine(suite.Suite.T(), suite.nets[sndID], 10, engine.TestNetwork, false, send)
 
 	// receiver's engine
->>>>>>> a85047f5
 	receiver := NewEchoEngine(suite.Suite.T(), suite.nets[rcvID], 10, engine.TestNetwork, false, send)
 
 	// allow nodes to heartbeat and discover each other if using PubSub
@@ -449,17 +416,10 @@
 	sndID := 0
 	rcvID := 1
 	// registers engines in the network
-<<<<<<< HEAD
-	// sender'suite engine
-	sender := NewEchoEngine(suite.Suite.T(), suite.nets[sndID], 10, engine.TestNetwork, false, send)
-
-	// receiver'suite engine
-=======
 	// sender's engine
 	sender := NewEchoEngine(suite.Suite.T(), suite.nets[sndID], 10, engine.TestNetwork, false, send)
 
 	// receiver's engine
->>>>>>> a85047f5
 	receiver := NewEchoEngine(suite.Suite.T(), suite.nets[rcvID], 10, engine.TestNetwork, false, send)
 
 	// allow nodes to heartbeat and discover each other
@@ -504,11 +464,7 @@
 	// sender'suite engine
 	sender1 := NewEchoEngine(suite.Suite.T(), suite.nets[sndNode], 10, channel1, false, send)
 
-<<<<<<< HEAD
-	// receiver'suite engine
-=======
 	// receiver's engine
->>>>>>> a85047f5
 	receiver1 := NewEchoEngine(suite.Suite.T(), suite.nets[rcvNode], 10, channel1, false, send)
 
 	// second type
@@ -516,11 +472,7 @@
 	// sender'suite engine
 	sender2 := NewEchoEngine(suite.Suite.T(), suite.nets[sndNode], 10, channel2, false, send)
 
-<<<<<<< HEAD
-	// receiver'suite engine
-=======
 	// receiver's engine
->>>>>>> a85047f5
 	receiver2 := NewEchoEngine(suite.Suite.T(), suite.nets[rcvNode], 10, channel2, false, send)
 
 	// allow nodes to heartbeat and discover each other
@@ -564,17 +516,10 @@
 	rcvID := 1
 
 	// registers engines in the network
-<<<<<<< HEAD
-	// sender'suite engine
-	sender := NewEchoEngine(suite.Suite.T(), suite.nets[sndID], 10, engine.TestNetwork, echo, send)
-
-	// receiver'suite engine
-=======
 	// sender's engine
 	sender := NewEchoEngine(suite.Suite.T(), suite.nets[sndID], 10, engine.TestNetwork, echo, send)
 
 	// receiver's engine
->>>>>>> a85047f5
 	receiver := NewEchoEngine(suite.Suite.T(), suite.nets[rcvID], 10, engine.TestNetwork, echo, send)
 
 	// allow nodes to heartbeat and discover each other
@@ -625,7 +570,7 @@
 			require.True(suite.Suite.T(), ok)
 			// evaluates content of received message
 			echoEvent := &message.TestMessage{
-				Text: fmt.Sprintf("%suite: %suite", receiver.echomsg, event.Text),
+				Text: fmt.Sprintf("%s: %s", receiver.echomsg, event.Text),
 			}
 			assert.Equal(suite.Suite.T(), echoEvent, rcvEvent)
 
@@ -644,17 +589,10 @@
 	sndID := 0
 	rcvID := 1
 	// registers engines in the network
-<<<<<<< HEAD
-	// sender'suite engine
-	sender := NewEchoEngine(suite.Suite.T(), suite.nets[sndID], 10, engine.TestNetwork, echo, send)
-
-	// receiver'suite engine
-=======
 	// sender's engine
 	sender := NewEchoEngine(suite.Suite.T(), suite.nets[sndID], 10, engine.TestNetwork, echo, send)
 
 	// receiver's engine
->>>>>>> a85047f5
 	receiver := NewEchoEngine(suite.Suite.T(), suite.nets[rcvID], 10, engine.TestNetwork, echo, send)
 
 	// allow nodes to heartbeat and discover each other
@@ -706,7 +644,7 @@
 				require.True(suite.Suite.T(), ok)
 				// evaluates content of received message
 				echoEvent := &message.TestMessage{
-					Text: fmt.Sprintf("%suite: %suite", receiver.echomsg, event.Text),
+					Text: fmt.Sprintf("%s: %s", receiver.echomsg, event.Text),
 				}
 				assert.Equal(suite.Suite.T(), echoEvent, rcvEvent)
 
@@ -728,17 +666,10 @@
 	rcvID := 1
 
 	// registers engines in the network
-<<<<<<< HEAD
-	// sender'suite engine
-	sender := NewEchoEngine(suite.Suite.T(), suite.nets[sndID], 10, engine.TestNetwork, echo, send)
-
-	// receiver'suite engine
-=======
 	// sender's engine
 	sender := NewEchoEngine(suite.Suite.T(), suite.nets[sndID], 10, engine.TestNetwork, echo, send)
 
 	// receiver's engine
->>>>>>> a85047f5
 	receiver := NewEchoEngine(suite.Suite.T(), suite.nets[rcvID], 10, engine.TestNetwork, echo, send)
 
 	// allow nodes to heartbeat and discover each other
