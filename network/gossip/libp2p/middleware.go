// (c) 2019 Dapper Labs - ALL RIGHTS RESERVED

package libp2p

import (
	"context"
	"fmt"
	"net"
	"strconv"
	"sync"

	libp2pnetwork "github.com/libp2p/go-libp2p-core/network"
	"github.com/pkg/errors"
	"github.com/rs/zerolog"
	"github.com/rs/zerolog/log"

	"github.com/dapperlabs/flow-go/model/flow"
	"github.com/dapperlabs/flow-go/network"
	"github.com/dapperlabs/flow-go/network/gossip/libp2p/message"
	"github.com/dapperlabs/flow-go/network/gossip/libp2p/middleware"
)

// Middleware handles the input & output on the direct connections we have to
// our neighbours on the peer-to-peer network.
type Middleware struct {
	sync.Mutex
	log        zerolog.Logger
	codec      network.Codec
	ov         middleware.Overlay
	cc         *ConnectionCache
	wg         *sync.WaitGroup
	libP2PNode *P2PNode
	stop       chan struct{}
	me         flow.Identifier
}

// NewMiddleware creates a new middleware instance with the given config and using the
// given codec to encode/decode messages to our peers.
func NewMiddleware(log zerolog.Logger, codec network.Codec, address string, flowID flow.Identifier) (*Middleware, error) {
	ip, port, err := net.SplitHostPort(address)
	if err != nil {
		return nil, err
	}

	nodeAddress := NodeAddress{Name: flowID.String(), IP: ip, Port: port}
	p2p := &P2PNode{}

	// create the node entity and inject dependencies & config
	m := &Middleware{
		log:        log,
		codec:      codec,
		cc:         NewConnectionCache(),
		libP2PNode: p2p,
		wg:         &sync.WaitGroup{},
		stop:       make(chan struct{}),
		me:         flowID,
	}

	// Start the libp2p node
	err = p2p.Start(context.Background(), nodeAddress, log, m.handleIncomingStream)

	return m, err
}

// Me returns the flow identifier of the this middleware
func (m *Middleware) Me() flow.Identifier {
	return m.me
}

// GetIPPort returns the ip address and port number associated with the middleware
func (m *Middleware) GetIPPort() (string, string) {
	return m.libP2PNode.GetIPPort()
}

// Start will start the middleware.
func (m *Middleware) Start(ov middleware.Overlay) {

	// TODO: Add only a subset of the total nodes in the network Issue#2244
	// Add all the other nodes as peers
	ids, err := ov.Identity()
	// remove self from list of nodes
	delete(ids, m.me)
	if err != nil {
		log.Error().Err(err).Msg("failed to get ids")
	}

	for _, id := range ids {
		// Create a new NodeAddress
		ip, port, err := net.SplitHostPort(id.Address)
		if err != nil {
			log.Error().Err(err).Msg(fmt.Sprintf("could not parse address %s", id.Address))
		}
		nodeAddress := NodeAddress{Name: id.NodeID.String(), IP: ip, Port: port}
		err = m.libP2PNode.AddPeers(context.Background(), nodeAddress)
		if err != nil {
			log.Error().Err(err).Msg(fmt.Sprintf("could not add flow ID as peer %s", id.String()))
		}
	}
	m.ov = ov
}

// Stop will end the execution of the middleware and wait for it to end.
func (m *Middleware) Stop() {
	close(m.stop)

	// Stop all the connections
	for _, conn := range m.cc.GetAll() {
		conn.Stop()
	}

	// Stop libp2p
	err := m.libP2PNode.Stop()
	if err != nil {
		log.Error().Err(err).Msg("stopping failed")
	} else {
		log.Debug().Msg("node stopped successfully")
	}
	m.wg.Wait()
}

// Send will try to send the given message to the given peer.
func (m *Middleware) Send(targetID flow.Identifier, msg interface{}) error {
	m.Lock()
	defer m.Unlock()
	found, stale := false, false
	var conn *WriteConnection

	log := m.log.With().Str("nodeid", targetID.String()).Logger()

	if conn, found = m.cc.Get(targetID); found {
		// check if the peer is still running
		select {
		case <-conn.done:
			// connection found to be stale; replace with a new one
			log.Debug().Msg("existing connection already closed ")
			stale = true
			conn = nil
			m.cc.Remove(targetID)
		default:
			log.Debug().Msg("reusing existing connection")
		}
	} else {
		log.Debug().Str("nodeid", targetID.String()).Msg("connection not found, creating one")
	}

	if !found || stale {

		// get an identity to connect to. The identity provides the destination TCP address.
		idsMap, err := m.ov.Identity()
		if err != nil {
			return fmt.Errorf("could not get identities: %w", err)
		}
		flowIdentity, found := idsMap[targetID]
		if !found {
			return fmt.Errorf("could not get identity for %s: %w", targetID.String(), err)
		}

		// create new connection
		conn, err = m.connect(flowIdentity.NodeID.String(), flowIdentity.Address)
		if err != nil {
			return fmt.Errorf("could not create new connection for %s: %w", targetID.String(), err)
		}

		// cache the connection against the node id
		m.cc.Add(flowIdentity.NodeID, conn)

		// kick-off a go routine (one for each outbound connection)
		m.wg.Add(1)
		go m.handleOutboundConnection(flowIdentity.NodeID, conn)

	}

	// send the message if connection still valid
	select {
	case <-conn.done:
		return errors.Errorf("connection has closed (node_id: %s)", targetID.String())
	default:
		switch msg := msg.(type) {
		case *message.Message:
			// Write message to outbound channel only if it is of the correct type
			conn.outbound <- msg
		default:
			err := errors.Errorf("middleware received invalid message type (%T)", msg)
			return err
		}
		return nil
	}
}

// connect creates a new connection
func (m *Middleware) connect(flowID string, address string) (*WriteConnection, error) {

	log := m.log.With().Str("targetid", flowID).Str("address", address).Logger()

	ip, port, err := net.SplitHostPort(address)
	if err != nil {
		return nil, fmt.Errorf("could not parse address %s:%v", address, err)
	}

	// Create a new NodeAddress
	nodeAddress := NodeAddress{Name: flowID, IP: ip, Port: port}

	// Create a stream for it
	stream, err := m.libP2PNode.CreateStream(context.Background(), nodeAddress)
	if err != nil {
		return nil, fmt.Errorf("failed to create stream for %s:%v", nodeAddress.Name, err)
	}

	clog := m.log.With().
		Str("local_addr", stream.Conn().LocalPeer().String()).
		Str("remote_addr", stream.Conn().RemotePeer().String()).
		Logger()

	// create the write connection handler
	conn := NewWriteConnection(clog, stream)

	log.Info().Msg("connection established")

	return conn, nil
}

func (m *Middleware) handleOutboundConnection(targetID flow.Identifier, conn *WriteConnection) {
	defer m.wg.Done()
	// Remove the conn from the cache when done
	defer m.cc.Remove(targetID)
	// make sure we close the stream once the handling is done
	defer conn.stream.Close()
	// kick off the send loop
	conn.SendLoop()
}

// handleIncomingStream handles an incoming stream from a remote peer
// this is a blocking call, so that the deferred resource cleanup happens after
// we are done handling the connection
func (m *Middleware) handleIncomingStream(s libp2pnetwork.Stream) {
	m.wg.Add(1)
	defer m.wg.Done()

	log := m.log.With().
		Str("local_addr", s.Conn().LocalPeer().String()).
		Str("remote_addr", s.Conn().RemotePeer().String()).
		Logger()

	// initialize the encoder/decoder and create the connection handler
	conn := NewReadConnection(log, s)

	// make sure we close the connection when we are done handling the peer
	defer conn.stop()

	log.Info().Msg("incoming connection established")

	// start processing messages in the background
	go conn.ReceiveLoop()

	// process incoming messages for as long as the peer is running
ProcessLoop:
	for {
		select {
		case <-conn.done:
			m.log.Info().Msg("middleware stopped reception of incoming messages")
			break ProcessLoop
		case msg := <-conn.inbound:
<<<<<<< HEAD
			m.processMessage(msg)
			continue ProcessLoop
=======
			log.Info().Msg("middleware received a new message")
			nodeID, err := getSenderID(msg)
			if err != nil {
				log.Error().Err(err).Msg("could not extract sender ID")
				continue ProcessLoop
			}
			err = m.ov.Receive(nodeID, msg)
			if err != nil {
				log.Error().Err(err).Msg("could not deliver payload")
				continue ProcessLoop
			}
>>>>>>> bdc9bde6
		}
	}

	log.Info().Msg("middleware closed the connection")
}

<<<<<<< HEAD
// Subscribe will subscribe the middleware for a topic with the same name as the channelID
func (m *Middleware) Subscribe(channelID uint8) error {
	// A Flow ChannelID becomes the topic ID in libp2p.
	s, err := m.libP2PNode.Subscribe(context.Background(), strconv.Itoa(int(channelID)))
	if err != nil {
		return fmt.Errorf("failed to subscribe for channel %d: %w", channelID, err)
	}
	rs := NewReadSubscription(m.log, s)
	go rs.ReceiveLoop()
	m.wg.Add(1)
	go m.handleInboundSubscription(rs)
	return nil
}

func (m *Middleware) handleInboundSubscription(rs *ReadSubscription) {
	defer m.wg.Done()
	// process incoming messages for as long as the peer is running
SubscriptionLoop:
	for {
		select {
		case <-rs.done:
			m.log.Info().Msg("middleware stopped reception of incoming messages")
			break SubscriptionLoop
		case msg := <-rs.inbound:
			m.processMessage(msg)
			continue SubscriptionLoop
		}
	}
}

func (m *Middleware) processMessage(msg *message.Message) {
	nodeID, err := getSenderID(msg)
	if err != nil {
		log.Error().Err(err).Msg("could not extract sender ID")
	}
	if nodeID == m.me {
		return
	}
	err = m.ov.Receive(nodeID, msg)
	if err != nil {
		log.Error().Err(err).Msg("could not deliver payload")
	}
}

// Publish publishes the given payload on the topic
func (m *Middleware) Publish(topic string, msg interface{}) error {
	switch msg := msg.(type) {
	case *message.Message:
		data, err := msg.Marshal()
		if err != nil {
			return fmt.Errorf("failed to marshal the message: %w", err)
		}
		err = m.libP2PNode.Publish(context.Background(), topic, data)
		if err != nil {
			return fmt.Errorf("failed to publish the message: %w", err)
		}
	default:
		err := fmt.Errorf("middleware received invalid message type (%T)", msg)
		return err
	}
	return nil
}

=======
>>>>>>> bdc9bde6
func getSenderID(msg *message.Message) (flow.Identifier, error) {
	// Extract sender id
	if len(msg.OriginID) < 32 {
		err := fmt.Errorf("invalid sender id")
		return flow.ZeroID, err
	}
<<<<<<< HEAD
	var senderID [32]byte
	copy(senderID[:], msg.OriginID)
	return senderID, nil
=======
	var id flow.Identifier
	copy(id[:], msg.OriginID)
	return id, nil
>>>>>>> bdc9bde6
}<|MERGE_RESOLUTION|>--- conflicted
+++ resolved
@@ -245,7 +245,7 @@
 	conn := NewReadConnection(log, s)
 
 	// make sure we close the connection when we are done handling the peer
-	defer conn.stop()
+	defer conn.Stop()
 
 	log.Info().Msg("incoming connection established")
 
@@ -260,29 +260,14 @@
 			m.log.Info().Msg("middleware stopped reception of incoming messages")
 			break ProcessLoop
 		case msg := <-conn.inbound:
-<<<<<<< HEAD
 			m.processMessage(msg)
 			continue ProcessLoop
-=======
-			log.Info().Msg("middleware received a new message")
-			nodeID, err := getSenderID(msg)
-			if err != nil {
-				log.Error().Err(err).Msg("could not extract sender ID")
-				continue ProcessLoop
-			}
-			err = m.ov.Receive(nodeID, msg)
-			if err != nil {
-				log.Error().Err(err).Msg("could not deliver payload")
-				continue ProcessLoop
-			}
->>>>>>> bdc9bde6
 		}
 	}
 
 	log.Info().Msg("middleware closed the connection")
 }
 
-<<<<<<< HEAD
 // Subscribe will subscribe the middleware for a topic with the same name as the channelID
 func (m *Middleware) Subscribe(channelID uint8) error {
 	// A Flow ChannelID becomes the topic ID in libp2p.
@@ -346,21 +331,13 @@
 	return nil
 }
 
-=======
->>>>>>> bdc9bde6
 func getSenderID(msg *message.Message) (flow.Identifier, error) {
 	// Extract sender id
 	if len(msg.OriginID) < 32 {
 		err := fmt.Errorf("invalid sender id")
 		return flow.ZeroID, err
 	}
-<<<<<<< HEAD
-	var senderID [32]byte
-	copy(senderID[:], msg.OriginID)
-	return senderID, nil
-=======
 	var id flow.Identifier
 	copy(id[:], msg.OriginID)
 	return id, nil
->>>>>>> bdc9bde6
 }