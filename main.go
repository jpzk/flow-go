package main

import (
	"github.com/dapperlabs/bamboo-emulator/cmd"
)

func main() {
<<<<<<< HEAD
	// TODO: create CLI app to run the emulator
	// TODO: add configuration options: env vars and CLI flags
	port := 5000

	log := logrus.New()
	log.Formatter = new(logrus.TextFormatter)
	log.Out = os.Stdout

	log.WithField("port", port).Info("Starting emulator server...")

	collections := make(chan *data.Collection, 16)

	state := data.NewWorldState(log)

	accessNode := access.NewNode(
		&access.Config{
			CollectionInterval: time.Second,
		},
		state,
		collections,
		log,
	)
	securityNode := security.NewNode(
		&security.Config{
			BlockInterval: time.Duration(5) * time.Second, // set block time to 5 sec
		},
		state,
		collections,
		log,
	)

	emulatorServer := server.NewServer(accessNode)

	ctx, cancel := context.WithCancel(context.Background())
	defer cancel()

	go accessNode.Start(ctx)
	go securityNode.Start(ctx)

	emulatorServer.Start(port)
=======
	cmd.Execute()
>>>>>>> f744742b
}<|MERGE_RESOLUTION|>--- conflicted
+++ resolved
@@ -5,48 +5,5 @@
 )
 
 func main() {
-<<<<<<< HEAD
-	// TODO: create CLI app to run the emulator
-	// TODO: add configuration options: env vars and CLI flags
-	port := 5000
-
-	log := logrus.New()
-	log.Formatter = new(logrus.TextFormatter)
-	log.Out = os.Stdout
-
-	log.WithField("port", port).Info("Starting emulator server...")
-
-	collections := make(chan *data.Collection, 16)
-
-	state := data.NewWorldState(log)
-
-	accessNode := access.NewNode(
-		&access.Config{
-			CollectionInterval: time.Second,
-		},
-		state,
-		collections,
-		log,
-	)
-	securityNode := security.NewNode(
-		&security.Config{
-			BlockInterval: time.Duration(5) * time.Second, // set block time to 5 sec
-		},
-		state,
-		collections,
-		log,
-	)
-
-	emulatorServer := server.NewServer(accessNode)
-
-	ctx, cancel := context.WithCancel(context.Background())
-	defer cancel()
-
-	go accessNode.Start(ctx)
-	go securityNode.Start(ctx)
-
-	emulatorServer.Start(port)
-=======
 	cmd.Execute()
->>>>>>> f744742b
 }