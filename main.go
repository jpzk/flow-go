package main

import (
	"context"
	"fmt"
	"time"

	"github.com/dapperlabs/bamboo-emulator/data"
	"github.com/dapperlabs/bamboo-emulator/nodes/access"
	"github.com/dapperlabs/bamboo-emulator/nodes/security"
	"github.com/dapperlabs/bamboo-emulator/server"
)

func main() {
	port := 5000

	fmt.Printf("Starting server on port %d...\n", port)

	collections := make(chan *data.Collection, 16)

	state := data.NewWorldState()

<<<<<<< HEAD
	accessNode := access.NewNode(
		&access.Config{
			CollectionInterval: time.Second,
		},
		state,
		collections,
	)
=======
	accessNode := access.NewNode(state, collections)
	securityNode := security.NewNode(state, collections)
>>>>>>> 53a89a5a

	emulatorServer := server.NewServer(accessNode)

	ctx, cancel := context.WithCancel(context.Background())
	defer cancel()

	go accessNode.Start(ctx)
	go securityNode.Start(ctx)

	emulatorServer.Start(port)
}<|MERGE_RESOLUTION|>--- conflicted
+++ resolved
@@ -20,7 +20,6 @@
 
 	state := data.NewWorldState()
 
-<<<<<<< HEAD
 	accessNode := access.NewNode(
 		&access.Config{
 			CollectionInterval: time.Second,
@@ -28,10 +27,7 @@
 		state,
 		collections,
 	)
-=======
-	accessNode := access.NewNode(state, collections)
 	securityNode := security.NewNode(state, collections)
->>>>>>> 53a89a5a
 
 	emulatorServer := server.NewServer(accessNode)
 
