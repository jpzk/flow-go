--- conflicted
+++ resolved
@@ -19,10 +19,4 @@
 	// ByNumber returns the block with the given number. It is only available
 	// for finalized blocks.
 	ByNumber(number uint64) (*flow.Block, error)
-<<<<<<< HEAD
-
-	// Persist stores the  block. If the exactly same block is already in a storage, return successfully
-	Save(*flow.Block) error
-=======
->>>>>>> 21482e79
 }