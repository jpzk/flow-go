--- conflicted
+++ resolved
@@ -73,17 +73,8 @@
 	return flow.Collection{Transactions: transactions}
 }
 
-<<<<<<< HEAD
 func TransactionFixture(n ...func(t *flow.Transaction)) flow.Transaction {
-	tx := flow.Transaction{TransactionBody: TransactionBodyFixture()}
-	if len(n) > 0 {
-		n[0](&tx)
-	}
-	return tx
-}
-
-func TransactionBodyFixture() flow.TransactionBody {
-	return flow.TransactionBody{
+	tx := flow.Transaction{TransactionBody: flow.TransactionBody{
 		Script:             []byte("pub fun main() {}"),
 		ReferenceBlockHash: flow.Fingerprint(HashFixture(32)),
 		Nonce:              1,
@@ -91,11 +82,13 @@
 		PayerAccount:       AddressFixture(),
 		ScriptAccounts:     []flow.Address{AddressFixture()},
 		Signatures:         []flow.AccountSignature{AccountSignatureFixture()},
+	}}
+	if len(n) > 0 {
+		n[0](&tx)
 	}
+	return tx
 }
 
-=======
->>>>>>> 37b2e80d
 func HashFixture(size int) crypto.Hash {
 	hash := make(crypto.Hash, size)
 	for i := 0; i < size; i++ {
