--- conflicted
+++ resolved
@@ -197,27 +197,6 @@
 	return e.LocationRange.EndPos
 }
 
-<<<<<<< HEAD
-// ForceAssignmentToNoNilResourceError
-
-type ForceAssignmentToNoNilResourceError struct {
-	LocationRange LocationRange
-}
-
-func (e *ForceAssignmentToNoNilResourceError) ImportLocation() ast.Location {
-	return e.LocationRange.Location
-}
-
-func (e *ForceAssignmentToNoNilResourceError) Error() string {
-	return "force assignment to non-nil resource-typed value"
-}
-
-func (e *ForceAssignmentToNoNilResourceError) StartPosition() ast.Position {
-	return e.LocationRange.StartPos
-}
-
-func (e *ForceAssignmentToNoNilResourceError) EndPosition() ast.Position {
-=======
 // ForceAssignmentToNonNilResourceError
 
 type ForceAssignmentToNonNilResourceError struct {
@@ -237,6 +216,5 @@
 }
 
 func (e *ForceAssignmentToNonNilResourceError) EndPosition() ast.Position {
->>>>>>> 10c9cc6b
 	return e.LocationRange.EndPos
 }