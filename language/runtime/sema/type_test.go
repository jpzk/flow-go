--- conflicted
+++ resolved
@@ -206,11 +206,7 @@
 
 		require.Contains(t, s.Fields, "fieldA")
 
-<<<<<<< HEAD
-		assert.IsType(t, types.Int{}, s.Fields["fieldA"])
-=======
-		assert.IsType(t, &types.Int{}, s.Fields["fieldA"].Type)
->>>>>>> 827be9f1
+		assert.IsType(t, &types.Int{}, s.Fields["fieldA"])
 	})
 
 	t.Run("string", func(t *testing.T) {
