package chunks_test

import (
<<<<<<< HEAD
	"math/rand"
=======
	"errors"
>>>>>>> e2d04b6d
	"testing"
	"time"

	"github.com/onflow/cadence/runtime"
	"github.com/stretchr/testify/assert"
	"github.com/stretchr/testify/suite"

	"github.com/dapperlabs/flow-go/engine/execution/computation/virtualmachine"
	"github.com/dapperlabs/flow-go/engine/verification"
	chModels "github.com/dapperlabs/flow-go/model/chunks"
	"github.com/dapperlabs/flow-go/model/flow"
	"github.com/dapperlabs/flow-go/module/chunks"
	"github.com/dapperlabs/flow-go/storage/ledger"
	"github.com/dapperlabs/flow-go/utils/unittest"
)

type ChunkVerifierTestSuite struct {
	suite.Suite
	verifier *chunks.ChunkVerifier
}

// Make sure variables are set properly
// SetupTest is executed prior to each individual test in this test suite
func (s *ChunkVerifierTestSuite) SetupTest() {
<<<<<<< HEAD
	// seed the RNG
	rand.Seed(time.Now().UnixNano())
	s.verifier = NewChunkVerifier(newVirtualMachineMock())
=======
	s.verifier = chunks.NewChunkVerifier(&virtualMachineMock{})
>>>>>>> e2d04b6d
}

// TestChunkVerifier invokes all the tests in this test suite
func TestChunkVerifier(t *testing.T) {
	suite.Run(t, new(ChunkVerifierTestSuite))
}

// TestHappyPath tests verification of the baseline verifiable chunk
func (s *ChunkVerifierTestSuite) TestHappyPath() {
	vch := GetBaselineVerifiableChunk(s.T(), []byte{})
	assert.NotNil(s.T(), vch)
	chFaults, err := s.verifier.Verify(vch)
	assert.Nil(s.T(), err)
	assert.Nil(s.T(), chFaults)
}

// TestMissingRegisterTouchForUpdate tests verification given a chunkdatapack missing a register touch (update)
func (s *ChunkVerifierTestSuite) TestMissingRegisterTouchForUpdate() {
	vch := GetBaselineVerifiableChunk(s.T(), []byte(""))
	assert.NotNil(s.T(), vch)
	// remove the second register touch
	vch.ChunkDataPack.RegisterTouches = vch.ChunkDataPack.RegisterTouches[:1]
	chFaults, err := s.verifier.Verify(vch)
	assert.Nil(s.T(), err)
	assert.NotNil(s.T(), chFaults)
	_, ok := chFaults.(*chModels.CFMissingRegisterTouch)
	assert.True(s.T(), ok)
}

// TestMissingRegisterTouchForRead tests verification given a chunkdatapack missing a register touch (read)
func (s *ChunkVerifierTestSuite) TestMissingRegisterTouchForRead() {
	vch := GetBaselineVerifiableChunk(s.T(), []byte(""))
	assert.NotNil(s.T(), vch)
	// remove the second register touch
	vch.ChunkDataPack.RegisterTouches = vch.ChunkDataPack.RegisterTouches[1:]
	chFaults, err := s.verifier.Verify(vch)
	assert.Nil(s.T(), err)
	assert.NotNil(s.T(), chFaults)
	_, ok := chFaults.(*chModels.CFMissingRegisterTouch)
	assert.True(s.T(), ok)
}

// TestWrongEndState tests verification covering the case
// the state commitment computed after updating the partial trie
// doesn't match the one provided by the chunks
func (s *ChunkVerifierTestSuite) TestWrongEndState() {
	vch := GetBaselineVerifiableChunk(s.T(), []byte("wrongEndState"))
	assert.NotNil(s.T(), vch)
	chFaults, err := s.verifier.Verify(vch)
	assert.Nil(s.T(), err)
	assert.NotNil(s.T(), chFaults)
	_, ok := chFaults.(*chModels.CFNonMatchingFinalState)
	assert.True(s.T(), ok)
}

// TestFailedTx tests verification behaviour in case
// of failed transaction. if a transaction fails, it shouldn't
// change the state commitment.
func (s *ChunkVerifierTestSuite) TestFailedTx() {
	vch := GetBaselineVerifiableChunk(s.T(), []byte("failedTx"))
	assert.NotNil(s.T(), vch)
	chFaults, err := s.verifier.Verify(vch)
	assert.Nil(s.T(), err)
	assert.Nil(s.T(), chFaults)
}

// TestEmptyCollection tests verification behaviour if a
// collection doesn't have any transaction.
func (s *ChunkVerifierTestSuite) TestEmptyCollection() {
	vch := GetBaselineVerifiableChunk(s.T(), []byte{})
	assert.NotNil(s.T(), vch)
	col := unittest.CollectionFixture(0)
	vch.Collection = &col
	vch.EndState = vch.ChunkDataPack.StartState
	chFaults, err := s.verifier.Verify(vch)
	assert.Nil(s.T(), err)
	assert.Nil(s.T(), chFaults)
}

// GetBaselineVerifiableChunk returns a verifiable chunk and sets the script
// of a transaction in the middle of the collection to some value to signal the
// mocked vm on what to return as tx exec outcome.
func GetBaselineVerifiableChunk(t *testing.T, script []byte) *verification.VerifiableChunk {
	// Collection setup

	coll := unittest.CollectionFixture(5)
	coll.Transactions[3] = &flow.TransactionBody{Script: script}

	guarantee := coll.Guarantee()

	// Block setup
	payload := flow.Payload{
		Identities: unittest.IdentityListFixture(32),
		Guarantees: []*flow.CollectionGuarantee{&guarantee},
	}
	header := unittest.BlockHeaderFixture()
	header.PayloadHash = payload.Hash()
	block := flow.Block{
		Header:  header,
		Payload: payload,
	}

	// registerTouch and State setup
	id1 := make([]byte, 32)
	value1 := []byte{'a'}

	id2 := make([]byte, 32)
	id2[0] = byte(5)
	value2 := []byte{'b'}
	UpdatedValue2 := []byte{'B'}

	ids := make([][]byte, 0)
	values := make([][]byte, 0)
	ids = append(ids, id1, id2)
	values = append(values, value1, value2)

	var verifiableChunk verification.VerifiableChunk

	unittest.RunWithTempDBDir(t, func(dbDir string) {
		f, _ := ledger.NewTrieStorage(dbDir)
		startState, _ := f.UpdateRegisters(ids, values, f.EmptyStateCommitment())
		regTs, _ := f.GetRegisterTouches(ids, startState)

		ids = [][]byte{id2}
		values = [][]byte{UpdatedValue2}
		endState, _ := f.UpdateRegisters(ids, values, startState)

		// Chunk setup
		chunk := flow.Chunk{
			ChunkBody: flow.ChunkBody{
				CollectionIndex: 0,
				StartState:      startState,
			},
			Index: 0,
		}

		chunkDataPack := flow.ChunkDataPack{
			ChunkID:         chunk.ID(),
			StartState:      startState,
			RegisterTouches: regTs,
		}

		// ExecutionResult setup
		result := flow.ExecutionResult{
			ExecutionResultBody: flow.ExecutionResultBody{
				BlockID: block.ID(),
				Chunks:  flow.ChunkList{&chunk},
			},
		}

		receipt := flow.ExecutionReceipt{
			ExecutionResult: result,
		}

		verifiableChunk = verification.VerifiableChunk{
			ChunkIndex:    chunk.Index,
			EndState:      endState,
			Block:         &block,
			Receipt:       &receipt,
			Collection:    &coll,
			ChunkDataPack: &chunkDataPack,
		}
	})

	return &verifiableChunk

}

type blockContextMock struct {
	vm     *virtualMachineMock
	header *flow.Header
}

func (bc *blockContextMock) ExecuteTransaction(
	ledger virtualmachine.Ledger,
	tx *flow.TransactionBody,
	options ...virtualmachine.TransactionContextOption,
) (*virtualmachine.TransactionResult, error) {
	var txRes virtualmachine.TransactionResult
	switch string(tx.Script) {
	case "wrongEndState":
		id1 := make([]byte, 32)
		UpdatedValue1 := []byte{'F'}
		// add updates to the ledger
		ledger.Set(id1, UpdatedValue1)
		txRes = virtualmachine.TransactionResult{
			TransactionID: unittest.IdentifierFixture(),
			Events:        []runtime.Event{},
			Logs:          []string{"log1", "log2"},
			Error:         nil,
			GasUsed:       0,
		}
	case "failedTx":
		id1 := make([]byte, 32)
		UpdatedValue1 := []byte{'F'}
		// add updates to the ledger
		ledger.Set(id1, UpdatedValue1)
		txRes = virtualmachine.TransactionResult{
			TransactionID: unittest.IdentifierFixture(),
			Events:        []runtime.Event{},
			Logs:          nil,
			Error:         errors.New("runtime error"), // inside the runtime (e.g. div by zero, access account)
			GasUsed:       0,
		}
	default:
		id1 := make([]byte, 32)
		id2 := make([]byte, 32)
		id2[0] = byte(5)
		UpdatedValue2 := []byte{'B'}
		_, _ = ledger.Get(id1)
		ledger.Set(id2, UpdatedValue2)
		txRes = virtualmachine.TransactionResult{
			TransactionID: unittest.IdentifierFixture(),
			Events:        []runtime.Event{},
			Logs:          []string{"log1", "log2"},
			Error:         nil,
			GasUsed:       0,
		}
	}
	return &txRes, nil
}

func (bc *blockContextMock) ExecuteScript(
	ledger virtualmachine.Ledger,
	script []byte,
) (*virtualmachine.ScriptResult, error) {
	return nil, nil
}

func (bc *blockContextMock) GetAccount(ledger virtualmachine.Ledger, address flow.Address) *flow.Account {
	return nil
}

// virtualMachineMock is a mocked virtualMachine
type virtualMachineMock struct {
}

func (vm *virtualMachineMock) NewBlockContext(header *flow.Header) virtualmachine.BlockContext {
	return &blockContextMock{
		vm:     vm,
		header: header,
	}
}<|MERGE_RESOLUTION|>--- conflicted
+++ resolved
@@ -1,11 +1,8 @@
 package chunks_test
 
 import (
-<<<<<<< HEAD
+	"errors"
 	"math/rand"
-=======
-	"errors"
->>>>>>> e2d04b6d
 	"testing"
 	"time"
 
@@ -30,13 +27,9 @@
 // Make sure variables are set properly
 // SetupTest is executed prior to each individual test in this test suite
 func (s *ChunkVerifierTestSuite) SetupTest() {
-<<<<<<< HEAD
 	// seed the RNG
 	rand.Seed(time.Now().UnixNano())
-	s.verifier = NewChunkVerifier(newVirtualMachineMock())
-=======
 	s.verifier = chunks.NewChunkVerifier(&virtualMachineMock{})
->>>>>>> e2d04b6d
 }
 
 // TestChunkVerifier invokes all the tests in this test suite
