package stdmap

import (
<<<<<<< HEAD
	"fmt"
	"sync"

=======
>>>>>>> 1e2d02bd
	"github.com/dapperlabs/flow-go/model/flow"
	"github.com/dapperlabs/flow-go/model/verification/tracker"
)

// CollectionTrackers implements the CollectionTrackers memory pool.
type CollectionTrackers struct {
	sync.Mutex // used to provide atomic update functionality
	*Backend
}

// NewCollectionTrackers creates a new memory pool for CollectionTrackers.
func NewCollectionTrackers(limit uint) (*CollectionTrackers, error) {
	a := &CollectionTrackers{
		Backend: NewBackend(WithLimit(limit)),
	}
	return a, nil
}

// Add adds a CollectionTracker to the mempool.
<<<<<<< HEAD
func (c *CollectionTrackers) Add(ct *tracker.CollectionTracker) error {
	c.Lock()
	defer c.Unlock()

=======
func (c *CollectionTrackers) Add(ct *tracker.CollectionTracker) bool {
>>>>>>> 1e2d02bd
	return c.Backend.Add(ct)
}

// Has checks whether the CollectionTracker with the given collection ID is currently in
// the memory pool.
func (c *CollectionTrackers) Has(collID flow.Identifier) bool {
	c.Lock()
	defer c.Unlock()

	return c.Backend.Has(collID)
}

// Rem removes tracker with the given collection Id.
func (c *CollectionTrackers) Rem(collID flow.Identifier) bool {
	c.Lock()
	defer c.Unlock()

	return c.Backend.Rem(collID)
}

<<<<<<< HEAD
// Inc atomically increases the counter of tracker by one and returns the updated tracker
func (c *CollectionTrackers) Inc(collID flow.Identifier) (*tracker.CollectionTracker, error) {
	c.Lock()
	defer c.Unlock()

	// retrieves tracker from mempool
	ct, err := c.byCollectionID(collID)
	if err != nil {
		return nil, fmt.Errorf("could not retrieve chunk data pack tracker from mempool: %w", err)
	}

	// removes it
	removed := c.Backend.Rem(collID)
	if !removed {
		return nil, fmt.Errorf("could not remove collection tracker from mempool")
	}

	// increases tracker retry counter
	ct.Counter += 1

	// inserts it back in the mempool
	err = c.Backend.Add(ct)
	if err != nil {
		return nil, fmt.Errorf("could not store tracker of collection request in mempool: %w", err)
	}

	return ct, nil
}

// byCollectionID is the non-concurrency safe version that
// returns the collection tracker for the given collection ID.
func (c *CollectionTrackers) byCollectionID(collID flow.Identifier) (*tracker.CollectionTracker, error) {
	entity, err := c.Backend.ByID(collID)
	if err != nil {
		return nil, err
	}
	collectionTracker, ok := entity.(*tracker.CollectionTracker)
	if !ok {
		return nil, fmt.Errorf("invalid entity in collection tracker pool (%T)", entity)
=======
// ByCollectionID returns the collection tracker for the given collection ID.
func (c *CollectionTrackers) ByCollectionID(collID flow.Identifier) (*tracker.CollectionTracker, bool) {
	entity, exists := c.Backend.ByID(collID)
	if !exists {
		return nil, false
>>>>>>> 1e2d02bd
	}
	collectionTracker := entity.(*tracker.CollectionTracker)
	return collectionTracker, true
}

// ByCollectionID returns the collection tracker for the given collection ID.
func (c *CollectionTrackers) ByCollectionID(collID flow.Identifier) (*tracker.CollectionTracker, error) {
	c.Lock()
	defer c.Unlock()

	return c.byCollectionID(collID)
}

// All returns all collection trackers from the pool.
func (c *CollectionTrackers) All() []*tracker.CollectionTracker {
	c.Lock()
	defer c.Unlock()

	entities := c.Backend.All()
	collectionTrackers := make([]*tracker.CollectionTracker, 0, len(entities))
	for _, entity := range entities {
		collectionTrackers = append(collectionTrackers, entity.(*tracker.CollectionTracker))
	}
	return collectionTrackers
}<|MERGE_RESOLUTION|>--- conflicted
+++ resolved
@@ -1,12 +1,9 @@
 package stdmap
 
 import (
-<<<<<<< HEAD
 	"fmt"
 	"sync"
 
-=======
->>>>>>> 1e2d02bd
 	"github.com/dapperlabs/flow-go/model/flow"
 	"github.com/dapperlabs/flow-go/model/verification/tracker"
 )
@@ -26,14 +23,10 @@
 }
 
 // Add adds a CollectionTracker to the mempool.
-<<<<<<< HEAD
 func (c *CollectionTrackers) Add(ct *tracker.CollectionTracker) error {
 	c.Lock()
 	defer c.Unlock()
 
-=======
-func (c *CollectionTrackers) Add(ct *tracker.CollectionTracker) bool {
->>>>>>> 1e2d02bd
 	return c.Backend.Add(ct)
 }
 
@@ -54,7 +47,6 @@
 	return c.Backend.Rem(collID)
 }
 
-<<<<<<< HEAD
 // Inc atomically increases the counter of tracker by one and returns the updated tracker
 func (c *CollectionTrackers) Inc(collID flow.Identifier) (*tracker.CollectionTracker, error) {
 	c.Lock()
@@ -91,17 +83,6 @@
 	if err != nil {
 		return nil, err
 	}
-	collectionTracker, ok := entity.(*tracker.CollectionTracker)
-	if !ok {
-		return nil, fmt.Errorf("invalid entity in collection tracker pool (%T)", entity)
-=======
-// ByCollectionID returns the collection tracker for the given collection ID.
-func (c *CollectionTrackers) ByCollectionID(collID flow.Identifier) (*tracker.CollectionTracker, bool) {
-	entity, exists := c.Backend.ByID(collID)
-	if !exists {
-		return nil, false
->>>>>>> 1e2d02bd
-	}
 	collectionTracker := entity.(*tracker.CollectionTracker)
 	return collectionTracker, true
 }
