--- conflicted
+++ resolved
@@ -44,26 +44,14 @@
 	suite.genesis = model.Genesis()
 	suite.chainID = suite.genesis.ChainID
 
-<<<<<<< HEAD
 	suite.pool, err = stdmap.NewTransactions(1000)
 	suite.Assert().Nil(err)
-=======
-			var expectedHeight uint64 = 42
-			setter := func(h *flow.Header) {
-				h.Height = expectedHeight
-			}
->>>>>>> 3cca016c
 
 	suite.db, suite.dbdir = unittest.TempBadgerDB(suite.T())
 
-<<<<<<< HEAD
 	suite.state, err = clusterkv.NewState(suite.db, suite.chainID)
 	suite.Assert().Nil(err)
 	suite.mutator = suite.state.Mutate()
-=======
-			// setter should have been run
-			assert.Equal(t, expectedHeight, header.Height)
->>>>>>> 3cca016c
 
 	suite.Bootstrap()
 
@@ -111,16 +99,16 @@
 
 func (suite *BuilderSuite) TestBuildOn_Success() {
 
-	var expectedView uint64 = 42
+	var expectedHeight uint64 = 42
 	setter := func(h *flow.Header) {
-		h.View = expectedView
+		h.Height = expectedHeight
 	}
 
 	header, err := suite.builder.BuildOn(suite.genesis.ID(), setter)
 	suite.Assert().Nil(err)
 
 	// setter should have been run
-	suite.Assert().Equal(expectedView, header.View)
+	suite.Assert().Equal(expectedHeight, header.Height)
 
 	// should be able to retrieve built block from storage
 	var built model.Block
