--- conflicted
+++ resolved
@@ -2,12 +2,7 @@
 
 import (
 	"context"
-<<<<<<< HEAD
-	"encoding/json"
 	"errors"
-	"math/big"
-=======
->>>>>>> f3d698af
 	"testing"
 	"time"
 
@@ -43,123 +38,6 @@
 	assert.Equal(t, res.GetAddress(), []byte("pong!"))
 }
 
-func TestGetEvents(t *testing.T) {
-	ctx := context.Background()
-<<<<<<< HEAD
-	b, err := emulator.NewEmulatedBlockchain()
-	require.NoError(t, err)
-	server := server.NewBackend(b, log.New())
-=======
-	eventStore := events.NewMemStore()
-	b := emulator.NewEmulatedBlockchain(emulator.DefaultOptions)
-	server := server.NewBackend(b, eventStore, log.New())
-
-	// Add some events
-	var (
-		mintType     = "Mint"
-		transferType = "Transfer"
-		toAddress    = values.Address(flow.HexToAddress("1234567890123456789012345678901234567890"))
-
-		transferEventType types.Type = types.Event{
-			Identifier: transferType,
-			FieldTypes: []types.EventField{
-				{
-					Identifier: "to",
-					Type:       types.Address{},
-				},
-			},
-		}
-
-		ev1 = flow.Event{
-			Type:    mintType,
-			Payload: []byte{},
-		}
-
-		transferPayload, _ = encoding.Encode(values.Event{
-			Identifier: transferType,
-			Fields:     []values.Value{toAddress},
-		})
-
-		ev2 = flow.Event{
-			Type:    transferType,
-			Payload: transferPayload,
-		}
-	)
-
-	err := eventStore.Add(ctx, 1, ev1)
-	require.Nil(t, err)
-
-	err = eventStore.Add(ctx, 3, ev2)
-	require.Nil(t, err)
->>>>>>> f3d698af
-
-	t.Run("should return error for invalid query", func(t *testing.T) {
-		// End block cannot be less than start block
-		_, err := server.GetEvents(ctx, &observation.GetEventsRequest{
-			StartBlock: 2,
-			EndBlock:   1,
-		})
-		assert.Error(t, err)
-	})
-<<<<<<< HEAD
-=======
-
-	t.Run("should return empty list when there are no results", func(t *testing.T) {
-		res, err := server.GetEvents(ctx, &observation.GetEventsRequest{
-			StartBlock: 2,
-			EndBlock:   2,
-		})
-		assert.Nil(t, err)
-		assert.Len(t, res.GetEvents(), 0)
-	})
-
-	t.Run("should filter by ID", func(t *testing.T) {
-		res, err := server.GetEvents(ctx, &observation.GetEventsRequest{
-			Type:       transferType,
-			StartBlock: 1,
-			EndBlock:   3,
-		})
-		assert.Nil(t, err)
-
-		resEvents := res.GetEvents()
-
-		assert.Len(t, resEvents, 1)
-		assert.Equal(t, transferType, resEvents[0].GetType())
-
-		value, err := encoding.Decode(transferEventType, resEvents[0].GetPayload())
-		require.Nil(t, err)
-
-		event := value.(values.Event)
-		assert.Equal(t, toAddress, event.Fields[0])
-	})
-
-	t.Run("should not filter by ID when omitted", func(t *testing.T) {
-		res, err := server.GetEvents(ctx, &observation.GetEventsRequest{
-			StartBlock: 1,
-			EndBlock:   3,
-		})
-		assert.Nil(t, err)
-
-		// Should get both events
-		assert.Len(t, res.GetEvents(), 2)
-	})
-
-	t.Run("should preserve event ordering", func(t *testing.T) {
-		res, err := server.GetEvents(ctx, &observation.GetEventsRequest{
-			StartBlock: 1,
-			EndBlock:   3,
-		})
-		assert.Nil(t, err)
-
-		resEvents := res.GetEvents()
-		assert.Len(t, resEvents, 2)
-		// Mint event first, then Transfer
-		assert.Equal(t, mintType, resEvents[0].GetType())
-		assert.Equal(t, transferType, resEvents[1].GetType())
-	})
->>>>>>> f3d698af
-}
-
 func TestBackend(t *testing.T) {
 
 	//wrapper which manages mock lifecycle
@@ -186,11 +64,7 @@
 		}
 
 		api.EXPECT().
-<<<<<<< HEAD
-			ExecuteScript(sampleScriptText).Return(big.NewInt(2137), nil, nil).
-=======
-			ExecuteScript(sampleScriptText).Return(values.NewInt(2137), nil).
->>>>>>> f3d698af
+			ExecuteScript(sampleScriptText).Return(values.NewInt(2137), nil, nil).
 			Times(1)
 
 		response, err := backend.ExecuteScript(context.Background(), &executionScriptRequest)
@@ -290,15 +164,9 @@
 
 		resEvents := response.GetEvents()
 
-<<<<<<< HEAD
-		require.Len(t, decodedEvents, 2)
-		assert.Equal(t, uint(0), decodedEvents[0].Index)
-		assert.Equal(t, uint(1), decodedEvents[1].Index)
-=======
 		assert.Len(t, resEvents, 2)
 		assert.EqualValues(t, 0, resEvents[0].GetIndex())
 		assert.EqualValues(t, 1, resEvents[1].GetIndex())
->>>>>>> f3d698af
 	}))
 
 	t.Run("GetLatestBlock", withMocks(func(t *testing.T, backend *server.Backend, api *mocks.MockEmulatedBlockchainAPI) {
