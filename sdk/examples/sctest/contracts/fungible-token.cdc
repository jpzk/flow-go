--- conflicted
+++ resolved
@@ -1,18 +1,8 @@
 pub contract FungibleToken {
 
-<<<<<<< HEAD
-    pub fun withdraw(amount: Int): @Vault {
-        pre {
-            amount > 0:
-                "Withdrawal amount must be positive"
-        }
-        post {
-            result.balance == amount:
-                "Incorrect amount returned"
-=======
     pub resource interface Provider {
 
-        pub fun withdraw(amount: Int): <-Vault {
+        pub fun withdraw(amount: Int): @Vault {
             pre {
                 amount > 0:
                     "Withdrawal amount must be positive"
@@ -21,7 +11,6 @@
                 result.balance == amount:
                     "Incorrect amount returned"
             }
->>>>>>> 817f0d42
         }
 
         pub fun transfer(to: &Receiver, amount: Int)
@@ -42,17 +31,7 @@
             }
         }
 
-<<<<<<< HEAD
-    pub fun deposit(from: @Receiver) {
-        pre {
-            from.balance > 0:
-                "Deposit balance needs to be positive!"
-        }
-        post {
-            self.balance == before(self.balance) + before(from.balance):
-                "Incorrect amount removed"
-=======
-        pub fun deposit(from: <-Receiver) {
+        pub fun deposit(from: @Receiver) {
             pre {
                 from.balance > 0:
                     "Deposit balance needs to be positive!"
@@ -61,7 +40,6 @@
                 self.balance == before(self.balance) + before(from.balance):
                     "Incorrect amount removed"
             }
->>>>>>> 817f0d42
         }
     }
 
@@ -74,21 +52,12 @@
             self.balance = balance
         }
 
-<<<<<<< HEAD
-    // withdraw subtracts amount from the vaults balance and 
-    // returns a vault object with the subtracted balance
-    pub fun withdraw(amount: Int): @Vault {
-        self.balance = self.balance - amount
-        return <-create Vault(balance: amount)
-    }
-=======
         // withdraw subtracts amount from the vaults balance and
         // returns a vault object with the subtracted balance
-        pub fun withdraw(amount: Int): <-Vault {
+        pub fun withdraw(amount: Int): @Vault {
             self.balance = self.balance - amount
             return <-create Vault(balance: amount)
         }
->>>>>>> 817f0d42
 
         // transfer combines withdraw and deposit into one function call
         pub fun transfer(to: &Receiver, amount: Int) {
@@ -106,29 +75,13 @@
         // deposit takes a vault object as a parameter and adds
         // its balance to the balance of the Account's vault, then
         // destroys the sent vault because its balance has been consumed
-        pub fun deposit(from: <-Receiver) {
+        pub fun deposit(from: @Receiver) {
             self.balance = self.balance + from.balance
             destroy from
         }
     }
 
-<<<<<<< HEAD
-    // deposit takes a vault object as a parameter and adds
-    // its balance to the balance of the Account's vault, then
-    // destroys the sent vault because its balance has been consumed
-    pub fun deposit(from: @Receiver) {
-        self.balance = self.balance + from.balance
-        destroy from
-    }
-}
-
-
-
-pub fun createVault(initialBalance: Int): @ Vault {
-    return <-create Vault(balance: initialBalance)
-=======
-    pub fun createVault(initialBalance: Int): <- Vault {
+    pub fun createVault(initialBalance: Int): @Vault {
         return <-create Vault(balance: initialBalance)
     }
->>>>>>> 817f0d42
 }