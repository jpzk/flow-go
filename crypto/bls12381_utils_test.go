// +build relic

package crypto

import (
	"crypto/rand"
	"encoding/hex"
	"testing"

	"github.com/stretchr/testify/assert"
	"github.com/stretchr/testify/require"
)

func TestDeterministicKeyGen(t *testing.T) {
	// 2 keys generated with the same seed should be equal
	seed := make([]byte, KeyGenSeedMinLenBLSBLS12381)
	n, err := rand.Read(seed)
	require.Equal(t, n, KeyGenSeedMinLenBLSBLS12381)
	require.NoError(t, err)
	sk1, err := GeneratePrivateKey(BLSBLS12381, seed)
	require.Nil(t, err)
	sk2, err := GeneratePrivateKey(BLSBLS12381, seed)
	require.Nil(t, err)
	assert.True(t, sk1.Equals(sk2), "private keys should be equal")
}

// test the deterministicity of the relic PRG (used by the DKG polynomials)
func TestPRGseeding(t *testing.T) {
	blsInstance.reInit()
	// 2 scalars generated with the same seed should be equal
	seed := make([]byte, KeyGenSeedMinLenBLSBLS12381)
	n, err := rand.Read(seed)
	require.Equal(t, n, KeyGenSeedMinLenBLSBLS12381)
	require.NoError(t, err)
	// 1st scalar (wrapped in a private key)
	err = seedRelic(seed)
	require.Nil(t, err)
	var sk1 PrKeyBLSBLS12381
	randZr(&sk1.scalar)
	// 2nd scalar (wrapped in a private key)
	err = seedRelic(seed)
	require.Nil(t, err)
	var sk2 PrKeyBLSBLS12381
	randZr(&sk2.scalar)
	// compare the 2 scalars (by comparing the private keys)
	assert.True(t, sk1.Equals(&sk2), "private keys should be equal")
}

// TestG1 helps debugging but is not a unit test
func TestG1(t *testing.T) {
	blsInstance.reInit()
	seed := make([]byte, securityBits/8)
	rand.Read(seed)
	seedRelic(seed)
	var expo scalar
	randZr(&expo)
	var res pointG1
	genScalarMultG1(&res, &expo)

}

// G1 bench
func BenchmarkG1(b *testing.B) {
	blsInstance.reInit()
	seed := make([]byte, securityBits/8)
	rand.Read(seed)
	seedRelic(seed)
	var expo scalar
	randZr(&expo)
	var res pointG1

	b.ResetTimer()
	for i := 0; i < b.N; i++ {
		genScalarMultG1(&res, &expo)
	}
	b.StopTimer()
	return
}

// G2 bench
func BenchmarkG2(b *testing.B) {
	blsInstance.reInit()
	seed := make([]byte, securityBits/8)
	rand.Read(seed)
	seedRelic(seed)
	var expo scalar
	randZr(&expo)
	var res pointG2

	b.ResetTimer()
	for i := 0; i < b.N; i++ {
		genScalarMultG2(&res, &expo)
	}
	b.StopTimer()
	return
}

// Hashing to G1 bench
func BenchmarkHashToG1(b *testing.B) {
<<<<<<< HEAD
	blsInstance.reInit()
	input := make([]byte, opSwUInputLenBLSBLS12381)
=======
	_ = newBLSBLS12381()
	input := make([]byte, minHashSizeBLSBLS12381)
>>>>>>> 0b9e51f1
	for i := 0; i < len(input); i++ {
		input[i] = byte(i)
	}
	b.ResetTimer()
	for i := 0; i < b.N; i++ {
		hashToG1(input)
	}
	b.StopTimer()
	return
}

// test the optimized SwU algorithm core against a valid test vector.
// The test vector is taken from the original sage implementation
// https://github.com/kwantam/bls12-381_hash from the author of
// https://eprint.iacr.org/2019/403.pdf.
func TestOpSwuHashToG1(t *testing.T) {
	blsInstance.reInit()
	inputs := []string{
		"0e58bd6d947af8aec009ff396cd83a3636614f917423db76e8948e9c25130ae04e721beb924efca3ce585540b2567cf6",
		"0082bd2ed5473b191da55420c9b4df9031a50445b28c17115d614ad6993d7037d6792dd2211e4b485761a6fe2df17582",
		"1243affd90a88d6c1c68748f7855d18acec21331f84abbadbfc13b55e8f9f011c6cffdcce173e4f37841e7ebe2d73f82",
		"027c48089c1c93756b0820f7cec9fcd7d5c31c7c47825eb5e9d90ed9d82fdd31b4aeca2b94d48033a260aa4e0651820e",
	}
	expected := []string{
		"8cb46e12d85fc2f7ac9dbb68c3d62d206a2f0a90d85d25c13e3c6fdf8f0b44096c3ba3ecdcd57d95c5ad0727d6025188",
		"b6251e8d37663a78eed9ad6f1a0eb1915733a74acc2e1b4428d63aa78b765786f3ff56f6abace6ae88494f138acf8eca",
		"accd59ffa4cbe6d721d4b4a41c8f12d7d8a9e2bd60e218471c45d6c340feb2b1e193932c4169945f40dc214a9e1766fe",
		"a21671a9cbbbf73c429d32bf9a07b64141118a00301d8a1a07de587818d788b37ed0b568c6ede80bd31426bafc142981",
	}

	output := make([]byte, SignatureLenBLSBLS12381)
	for i, msg := range inputs {
		input, _ := hex.DecodeString(msg)
		OpSwUUnitTest(output, input)
		assert.Equal(t, hex.EncodeToString(output), expected[i], "hash to G1 is not equal to the expected value")
	}
}

// test Bowe subgroup check in G1
// The test compares Bowe's check result to multiplying by the group order
func TestSubgroupCheckG1(t *testing.T) {
	blsInstance.reInit()
	// seed Relic PRG
	seed := make([]byte, securityBits/8)
	rand.Read(seed)
	seedRelic(seed)

	simple := 0
	bowe := 1
	// tests for simple membership check
	check := checkG1Test(1, simple) // point in G1
	assert.True(t, check)
	check = checkG1Test(0, simple) // point in E1\G1
	assert.False(t, check)

	// tests for Bowe membership check
	check = checkG1Test(1, bowe) // point in G1
	assert.True(t, check)
	check = checkG1Test(0, bowe) // point in E1\G1
	assert.False(t, check)
}

// G1 membership check bench
func BenchmarkCheckG1(b *testing.B) {
	blsInstance.reInit()
	b.ResetTimer()
	for i := 0; i < b.N; i++ {
		benchG1Test()
	}
	b.StopTimer()
	return
}<|MERGE_RESOLUTION|>--- conflicted
+++ resolved
@@ -97,13 +97,8 @@
 
 // Hashing to G1 bench
 func BenchmarkHashToG1(b *testing.B) {
-<<<<<<< HEAD
 	blsInstance.reInit()
-	input := make([]byte, opSwUInputLenBLSBLS12381)
-=======
-	_ = newBLSBLS12381()
 	input := make([]byte, minHashSizeBLSBLS12381)
->>>>>>> 0b9e51f1
 	for i := 0; i < len(input); i++ {
 		input[i] = byte(i)
 	}
